# General development guide

This document defines the rules, standards, and best practices.

---

## General

Only do EXACTLY what you were asked to do. No more, no less...

* Do no write documentation unless you have been instructed to do so
* If you have ideas, suggest them BUT DO NOT IMPLEMENT THEM
* Do not comment code unless it explains something non-obvious

Also...

* Strive for elegance, not simplicity.
* Always run `pwd` before running any shell commands to confirm your working directory
* NEVER ever take over the system default browser.  Always use chromium.
    
## No "test code" mixed in with prod code

When running the app, the code paths used MUST be identical to when it's running in a deployed environment. So...

- NO hard-coded port numbers or URLs, EVER. There is always a mechanism for getting the right one, USE IT (see `firebase-emulator-config.ts` for example)
- NO `if (dev) {...`

**note** We have multiple instances configured to run on a dev workstation - hard coding ports will NEVER work.

## Backward Compatibility

* No backward-compatible code, ever (**unless explicitly requested**)
* Never write migration scripts or multi-format handlers; If formats change, we’ll handle migrations separately

## Keep It Working

The app must run reliably across all supported environments.

**note** Always account for config differences between environments, especially CSP and CORS rules.

## No Hacks or Fallbacks

* No bodges: don’t add quick fixes just to make it work in the name of _"simplicity"_
* No silent fallbacks in case _"in case config isn't present"_ or _"in case the data might not be what we expect"_ - NO! the app must (and will) run perfectly every time
* In almost every situation: just errors bubble up and **avoid** adding any `try/catch` blocks - we **need** to know when things are broken
<<<<<<< HEAD
* Test code adheres to the same rules as production code
=======
>>>>>>> 79688d67
* Always reference the latest API docs (use mcp servers)

## Type Safety

* Embrace the type system **everywhere**
* After changes, run the build and test tests and fix all errors immediately

## Testing

* Write enough tests—**under-testing** is worse than over-testing
* Remove redundant tests
* Merge tests the test the same thing
* Keep tests simpler than the code they validate
* The most important tests are the integration and e2e tests.

* Always trust internal data (e.g. data we get from our own server)
* Never trust data from external sources (e.g. data we get from our users)

## Cleanliness

* Use the `tmp` dir in the root of the project for temporary files
* Delete temporary files; never gitignore them
* Keep build artifacts separate from source files
* Never add files containing _sensitive_ data to git 

## Content Security Policy

* Never use inline handlers (e.g., `onclick=…`).
* Attach all event listeners via `addEventListener()` in JS

## Dependencies

* Avoid using external libraries if a tiny amount of custom code will do the job
* Do not use Axios; use Node’s built-in `request` library

## Web Build

* Do not minify or obfuscate source code; clear and accurate stack traces are vital for debugging

## Dates

* The client and server will ONLY communicate dates using UTC. It is non-ambiguous.
* However, new never show the client a UTC date string; we always covert to their local time.
* Use `Timestamp.now()` instead of `new Date()` (via `import { Timestamp } from 'firebase-admin/firestore';`)<|MERGE_RESOLUTION|>--- conflicted
+++ resolved
@@ -43,10 +43,6 @@
 * No bodges: don’t add quick fixes just to make it work in the name of _"simplicity"_
 * No silent fallbacks in case _"in case config isn't present"_ or _"in case the data might not be what we expect"_ - NO! the app must (and will) run perfectly every time
 * In almost every situation: just errors bubble up and **avoid** adding any `try/catch` blocks - we **need** to know when things are broken
-<<<<<<< HEAD
-* Test code adheres to the same rules as production code
-=======
->>>>>>> 79688d67
 * Always reference the latest API docs (use mcp servers)
 
 ## Type Safety
