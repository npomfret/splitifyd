--- conflicted
+++ resolved
@@ -14,30 +14,7 @@
     <title>Join Group - app-name-here</title>
 </head>
 <body>
-<<<<<<< HEAD
-    <div id="warningBanner" class="warning-banner hidden"></div>
-    <div class="main-content">
-        <main class="auth-container">
-            <article class="auth-card">
-                <header class="auth-card__header">
-                    <h1 class="auth-card__title">app-name-here</h1>
-                    <p class="auth-card__subtitle">Joining group...</p>
-                </header>
-                
-                <div class="loading-spinner">
-                    <i class="fas fa-spinner fa-spin"></i>
-                </div>
-                
-                <p class="auth-card__text">Please wait while we process your request.</p>
-            </article>
-        </main>
-    </div>
-
-    <script type="module" src="/js/join-group-init.js"></script>
-    <script type="module" src="/js/firebase-init.js"></script>
-=======
     <div id="app-root"></div>
->>>>>>> 20756c50
     <script type="module" src="/js/warning-banner.js"></script>
     <script type="module" src="/js/join-group-init.js"></script>
 </body>
