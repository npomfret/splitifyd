{
  "name": "webapp",
  "version": "1.0.0",
  "main": "index.js",
  "scripts": {
<<<<<<< HEAD
    "build": "rm -rf dist && mkdir -p dist && tsc && cp -r src/* dist/ && find dist -name '*.ts' -delete",
    "test": "jest --config jest.config.js",
    "type-coverage": "typescript-coverage-report --threshold 90",
    "prepare": "husky install"
  },
  "lint-staged": {
    "*.ts": [
      "tsc --noEmit",
      "git add"
    ]
=======
    "build": "rm -rf dist && mkdir -p dist && cp src/*.html dist/ && cp -r src/css dist/ && cp -r src/public dist/ && esbuild src/js/landing.js --bundle --outfile=dist/landing.js",
    "test": "jest --config jest.config.js"
>>>>>>> 6db7a807
  },
  "keywords": [],
  "author": "",
  "license": "ISC",
  "description": "",
  "dependencies": {
    "gsap": "^3.12.5",
    "scrollreveal": "^4.0.9",
    "three": "^0.162.0"
  },
  "devDependencies": {
    "@babel/preset-env": "^7.28.0",
    "@types/jest": "^30.0.0",
    "@types/scrollreveal": "^0.0.11",
    "babel-jest": "^30.0.4",
    "esbuild": "^0.20.2",
    "jest": "^30.0.4",
<<<<<<< HEAD
    "lint-staged": "^16.1.2",
    "ts-jest": "^29.4.0",
    "typescript": "^5.8.3",
    "typescript-coverage-report": "^1.1.1"
=======
    "typescript": "^5.8.3"
>>>>>>> 6db7a807
  }
}<|MERGE_RESOLUTION|>--- conflicted
+++ resolved
@@ -3,21 +3,10 @@
   "version": "1.0.0",
   "main": "index.js",
   "scripts": {
-<<<<<<< HEAD
     "build": "rm -rf dist && mkdir -p dist && tsc && cp -r src/* dist/ && find dist -name '*.ts' -delete",
     "test": "jest --config jest.config.js",
     "type-coverage": "typescript-coverage-report --threshold 90",
     "prepare": "husky install"
-  },
-  "lint-staged": {
-    "*.ts": [
-      "tsc --noEmit",
-      "git add"
-    ]
-=======
-    "build": "rm -rf dist && mkdir -p dist && cp src/*.html dist/ && cp -r src/css dist/ && cp -r src/public dist/ && esbuild src/js/landing.js --bundle --outfile=dist/landing.js",
-    "test": "jest --config jest.config.js"
->>>>>>> 6db7a807
   },
   "keywords": [],
   "author": "",
@@ -34,14 +23,17 @@
     "@types/scrollreveal": "^0.0.11",
     "babel-jest": "^30.0.4",
     "esbuild": "^0.20.2",
+    "husky": "^9.1.7",
     "jest": "^30.0.4",
-<<<<<<< HEAD
     "lint-staged": "^16.1.2",
     "ts-jest": "^29.4.0",
     "typescript": "^5.8.3",
     "typescript-coverage-report": "^1.1.1"
-=======
-    "typescript": "^5.8.3"
->>>>>>> 6db7a807
+  },
+  "lint-staged": {
+    "*.{ts,js}": [
+      "npm run test",
+      "tsc --noEmit"
+    ]
   }
 }