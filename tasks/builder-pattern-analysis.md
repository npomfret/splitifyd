--- conflicted
+++ resolved
@@ -2,8 +2,11 @@
 
 ## 1. Overview
 
-<<<<<<< HEAD
 This document provides a detailed, incremental implementation plan for consolidating and improving the builder pattern across the codebase. Based on analysis of the current state, we have identified significant opportunities to improve test maintainability, reduce code duplication, and enforce consistent patterns.
+
+A thorough review of the TypeScript codebase was conducted to identify the usage of the builder pattern for creating test data and other objects. The goal was to find inconsistencies, duplication, and opportunities for improving code quality and maintainability by leveraging this powerful pattern.
+
+The analysis confirms that a comprehensive and well-structured set of builders already exists in the `packages/test-support/builders` directory. However, these builders are not used consistently across the test suites, leading to verbose, duplicated, and less maintainable test code.
 
 **Current State:**
 - 8 well-designed builders in `packages/test-support/builders`
@@ -18,56 +21,13 @@
 - Complex objects created exclusively via builders
 - E2E tests using builders for dynamic test data
 - Automated enforcement of builder patterns
-=======
-A thorough review of the TypeScript codebase was conducted to identify the usage of the builder pattern for creating test data and other objects. The goal was to find inconsistencies, duplication, and opportunities for improving code quality and maintainability by leveraging this powerful pattern.
-
-The analysis confirms that a comprehensive and well-structured set of builders already exists in the `packages/test-support/builders` directory. However, these builders are not used consistently across the test suites, leading to verbose, duplicated, and less maintainable test code.
 
 ## 2. Key Observations
->>>>>>> eb00a041
 
 ### 2.1. Excellent Existing Builders
 
 The `packages/test-support/builders` directory is a prime example of good software engineering. It contains a rich collection of builders for nearly every core entity in the application, including:
 
-<<<<<<< HEAD
-### Phase 1: Extract and Consolidate Ad-hoc Builders ⭐ **HIGH PRIORITY**
-**Timeline: 2-3 hours | Risk: Low**
-
-#### 1.1 Extract from `firebase/functions/src/__tests__/unit/balanceCalculator.test.ts`
-
-**Builders to Extract:**
-- `FirestoreExpenseBuilder` (line 36) → extends ExpenseBuilder
-- `FirestoreSettlementBuilder` (line 81) → extends SettlementBuilder  
-- `MockGroupBuilder` (line 145) → creates mock group objects
-- `UserProfileBuilder` (line 196) → creates user profile test data
-- `MockFirestoreBuilder` (line 124) → creates mock Firestore instances
-
-**Implementation Steps:**
-1. Create new files in `packages/test-support/builders/`:
-   - `FirestoreExpenseBuilder.ts`
-   - `FirestoreSettlementBuilder.ts` 
-   - `MockGroupBuilder.ts`
-   - `UserProfileBuilder.ts`
-   - `MockFirestoreBuilder.ts`
-2. Move class definitions with all methods intact
-3. Update imports in `balanceCalculator.test.ts`
-4. Add exports to `packages/test-support/builders/index.ts`
-5. Run tests to verify functionality
-
-#### 1.2 Extract from `firebase/functions/src/__tests__/unit/comments-validation.test.ts`
-
-**Builders to Extract:**
-- `CommentRequestBuilder` (line 6) → creates comment request objects
-- `QueryBuilder` (line 78) → creates Firestore query mocks
-
-**Implementation Steps:**
-1. Create `packages/test-support/builders/CommentRequestBuilder.ts`
-2. Create `packages/test-support/builders/QueryBuilder.ts`
-3. Update imports in `comments-validation.test.ts`
-4. Add exports to index.ts
-5. Run tests to verify functionality
-=======
 -   `UserBuilder`: For creating test users.
 -   `GroupBuilder` (`CreateGroupRequestBuilder`, `MockGroupBuilder`): For creating groups.
 -   `ExpenseBuilder` (`FirestoreExpenseBuilder`, `ValidationExpenseBuilder`): For creating expenses for different testing contexts.
@@ -96,7 +56,7 @@
         currency: 'USD',
         splitType: 'equal',
     });
->>>>>>> eb00a041
+    ```
 
     // Recommended approach
     const expense = new ExpenseBuilder()
@@ -115,7 +75,6 @@
     const displayName = generateTestUserName('Duplicate');
     await registerPage.register(displayName, email, password);
 
-<<<<<<< HEAD
 ### Phase 2: Create Essential New Builders ⭐ **HIGH PRIORITY**
 **Timeline: 2 hours | Risk: Medium**
 
@@ -193,7 +152,83 @@
 - ✅ BalancesBuilder simplifies complex multi-user scenarios  
 - ✅ debtSimplifier.test.ts has zero manual UserBalance objects
 - ✅ Test readability significantly improved
-=======
+
+---
+
+### Phase 3: E2E Test Data Builders 🔶 **MEDIUM PRIORITY**
+**Timeline: 3-4 hours | Risk: Medium**
+
+#### 3.1 Create E2E-Specific Builders
+
+**Current Problem:** Hardcoded test data throughout E2E tests
+- Static strings like "Test Group", "Alice", "Bob"
+- No data uniqueness for parallel execution
+- Difficult to create complex test scenarios
+
+**Solution: Create specialized E2E builders**
+
+**GroupTestDataBuilder:**
+```typescript
+export class GroupTestDataBuilder {
+    private data: GroupTestData;
+
+    constructor() {
+        this.data = {
+            name: `Test Group ${Date.now()}`,
+            description: `Auto-generated test group`,
+            currency: 'USD'
+        };
+    }
+
+    withName(name: string): this {
+        this.data.name = name;
+        return this;
+    }
+
+    forParallelExecution(): this {
+        this.data.name += ` - ${Math.random().toString(36).substr(2, 9)}`;
+        return this;
+    }
+}
+```
+
+**ExpenseScenarioBuilder:**
+```typescript
+export class ExpenseScenarioBuilder {
+    private scenario: ExpenseScenario;
+
+    static simpleSplit(): ExpenseScenarioBuilder {
+        return new ExpenseScenarioBuilder()
+            .withAmount(100)
+            .withDescription('Test expense')
+            .splitEqually();
+    }
+
+    static complexSplit(): ExpenseScenarioBuilder {
+        return new ExpenseScenarioBuilder()
+            .withAmount(150)
+            .withCustomSplits();
+    }
+}
+```
+
+#### 3.2 Refactor E2E Tests
+
+**Target Files:**
+- `e2e-tests/src/tests/normal-flow/**/*.test.ts`
+- `e2e-tests/src/tests/error-testing/**/*.test.ts`
+
+**Implementation Strategy:**
+1. Replace hardcoded group names with `GroupTestDataBuilder`
+2. Replace hardcoded expense data with `ExpenseScenarioBuilder`
+3. Use `UserBuilder` for dynamic user creation
+4. Ensure all test data is unique for parallel execution
+
+**Success Criteria:**
+- ✅ Zero hardcoded test data strings in E2E tests
+- ✅ All test data generated dynamically
+- ✅ Tests can run in parallel without conflicts
+- ✅ Complex scenarios easier to create and maintain
     // Recommended approach
     const registrationRequest = new RegisterRequestBuilder()
         .withEmail(generateTestEmail('duplicate'))
@@ -281,91 +316,6 @@
 ```
 
 ### Benefits Already Realized
->>>>>>> eb00a041
-
-- **Improved Readability**: Test intent is now clearer with explicit builder methods
-- **Better Maintainability**: Changes to expense structure only need to be made in the builder
-- **Enhanced Consistency**: All expense creation now follows the same pattern
-- **Type Safety**: Builder enforces proper types and provides sensible defaults
-- **Consistency**: Proper use of `user.displayName` for UI interactions where display names are expected
-
-<<<<<<< HEAD
-### Phase 3: E2E Test Data Builders 🔶 **MEDIUM PRIORITY**
-**Timeline: 3-4 hours | Risk: Medium**
-
-#### 3.1 Create E2E-Specific Builders
-
-**Current Problem:** Hardcoded test data throughout E2E tests
-- Static strings like "Test Group", "Alice", "Bob"
-- No data uniqueness for parallel execution
-- Difficult to create complex test scenarios
-
-**Solution: Create specialized E2E builders**
-
-**GroupTestDataBuilder:**
-```typescript
-export class GroupTestDataBuilder {
-    private data: GroupTestData;
-
-    constructor() {
-        this.data = {
-            name: `Test Group ${Date.now()}`,
-            description: `Auto-generated test group`,
-            currency: 'USD'
-        };
-    }
-
-    withName(name: string): this {
-        this.data.name = name;
-        return this;
-    }
-
-    forParallelExecution(): this {
-        this.data.name += ` - ${Math.random().toString(36).substr(2, 9)}`;
-        return this;
-    }
-}
-```
-
-**ExpenseScenarioBuilder:**
-```typescript
-export class ExpenseScenarioBuilder {
-    private scenario: ExpenseScenario;
-
-    static simpleSplit(): ExpenseScenarioBuilder {
-        return new ExpenseScenarioBuilder()
-            .withAmount(100)
-            .withDescription('Test expense')
-            .splitEqually();
-    }
-
-    static complexSplit(): ExpenseScenarioBuilder {
-        return new ExpenseScenarioBuilder()
-            .withAmount(150)
-            .withCustomSplits();
-    }
-}
-```
-
-#### 3.2 Refactor E2E Tests
-
-**Target Files:**
-- `e2e-tests/src/tests/normal-flow/**/*.test.ts`
-- `e2e-tests/src/tests/error-testing/**/*.test.ts`
-
-**Implementation Strategy:**
-1. Replace hardcoded group names with `GroupTestDataBuilder`
-2. Replace hardcoded expense data with `ExpenseScenarioBuilder`
-3. Use `UserBuilder` for dynamic user creation
-4. Ensure all test data is unique for parallel execution
-
-**Success Criteria:**
-- ✅ Zero hardcoded test data strings in E2E tests
-- ✅ All test data generated dynamically
-- ✅ Tests can run in parallel without conflicts
-- ✅ Complex scenarios easier to create and maintain
-
----
 
 ### Phase 4: Establish Governance 🔶 **MEDIUM PRIORITY** 
 **Timeline: 1-2 hours | Risk: Low**
@@ -413,8 +363,15 @@
 - ✅ Clear guidelines documented
 - ✅ ESLint rule prevents new ad-hoc builders
 - ✅ Pre-commit hook validates builder locations
-
----
+- **Improved Readability**: Test intent is now clearer with explicit builder methods
+- **Better Maintainability**: Changes to expense structure only need to be made in the builder
+- **Enhanced Consistency**: All expense creation now follows the same pattern
+- **Type Safety**: Builder enforces proper types and provides sensible defaults
+- **Consistency**: Proper use of `user.displayName` for UI interactions where display names are expected
+
+### Phase 2: Additional E2E Test File Refactoring (IN PROGRESS)
+
+Building on Phase 1 success, Phase 2 continues refactoring E2E tests to use ExpenseBuilder pattern:
 
 ### Phase 5: Clean Up and Optimize 🟡 **LOW PRIORITY**
 **Timeline: 1 hour | Risk: Low**
@@ -446,11 +403,6 @@
     }
 }
 ```
-=======
-### Phase 2: Additional E2E Test File Refactoring (IN PROGRESS)
-
-Building on Phase 1 success, Phase 2 continues refactoring E2E tests to use ExpenseBuilder pattern:
-
 **Files Successfully Refactored in Phase 2:**
 
 4. **`e2e-tests/src/__tests__/integration/normal-flow/add-expense-happy-path.e2e.test.ts`**
@@ -472,6 +424,105 @@
 
 ### Patterns Refined in Phase 2
 
+### Phase 6: Documentation and Training 🟡 **LOW PRIORITY**
+**Timeline: 1 hour | Risk: Low**
+
+#### 6.1 Update Test Documentation
+
+**Add to `docs/guides/testing.md`:**
+```markdown
+## Builder Pattern Usage
+
+### Creating Test Data
+```typescript
+// ✅ Good - Use builders
+const user = new UserBuilder()
+    .withEmail('test@example.com')
+    .withDisplayName('Test User')
+    .build();
+
+// ❌ Bad - Manual object creation
+const user = {
+    email: 'test@example.com',
+    displayName: 'Test User',
+    // ... many more properties
+};
+```
+
+#### 6.2 Migration Examples
+
+**Before/After Examples:**
+```typescript
+// BEFORE: Manual, brittle, duplicated
+const balances: Record<string, UserBalance> = {
+    user1: { userId: 'user1', owes: { user2: 50 }, owedBy: {}, netBalance: -50 },
+    user2: { userId: 'user2', owes: {}, owedBy: { user1: 50 }, netBalance: 50 }
+};
+
+// AFTER: Builder, reusable, readable
+const balances = new BalancesBuilder()
+    .addUser('user1', b => b.withOwes('user2', 50))
+    .addUser('user2', b => b.withOwedBy('user1', 50))
+    .build();
+```
+
+---
+
+## Success Metrics & Verification
+
+### Quantitative Metrics
+- ✅ **Zero ad-hoc builders** in test files (currently 7+)
+- ✅ **50% reduction** in test setup code lines
+- ✅ **100% builder usage** for complex objects
+- ✅ **Zero hardcoded test data** in E2E tests
+- ✅ **ESLint rule** preventing pattern violations
+
+### Qualitative Improvements
+- ✅ **Improved readability** - tests focus on what matters
+- ✅ **Better maintainability** - changes in one place
+- ✅ **Reduced duplication** - reusable builders
+- ✅ **Easier onboarding** - clear patterns to follow
+- ✅ **Parallel test safety** - unique test data
+
+### Verification Steps
+1. **After Each Phase:** Run full test suite (`npm test`)
+2. **Code Review:** Verify builder quality and consistency
+3. **ESLint Check:** Ensure no rule violations
+4. **Documentation Review:** Confirm guidelines are clear
+5. **Team Training:** Walk through new patterns
+
+---
+
+## Risk Mitigation Strategy
+
+### High-Risk Areas
+- **Test logic changes** - Keep original test logic intact
+- **Import path updates** - Use search/replace carefully
+- **Type compatibility** - Ensure builders match expected types
+
+### Mitigation Actions
+- **Incremental approach** - One builder at a time
+- **Thorough testing** - Run tests after each extraction
+- **Rollback plan** - Git branches for each phase
+- **Team review** - Code review after Phase 1
+- **Documentation** - Clear migration examples
+
+### Rollback Triggers
+- Test suite failure rate > 5%
+- Build time increase > 20%
+- Team feedback indicates reduced productivity
+- ESLint rule causes excessive friction
+
+---
+
+## Next Steps
+
+1. **Get team approval** for implementation plan
+2. **Create feature branch** for builder consolidation
+3. **Start Phase 1** - extract ad-hoc builders
+4. **Review after Phase 1** - gather team feedback
+5. **Continue phases** based on priority and feedback
+6. **Document lessons learned** for future improvements
 #### Consistent ExpenseBuilder Usage:
 ```typescript
 // Standard pattern established across all refactored files
@@ -494,78 +545,9 @@
 - **Cross-Currency Support**: Pattern works seamlessly with USD, EUR, and other currencies
 
 ### Phase 2: Additional E2E Test File Refactoring (COMPLETED)
->>>>>>> eb00a041
 
 Phase 2 has been successfully completed, demonstrating comprehensive ExpenseBuilder adoption across different test scenarios:
 
-<<<<<<< HEAD
-### Phase 6: Documentation and Training 🟡 **LOW PRIORITY**
-**Timeline: 1 hour | Risk: Low**
-
-#### 6.1 Update Test Documentation
-
-**Add to `docs/guides/testing.md`:**
-```markdown
-## Builder Pattern Usage
-
-### Creating Test Data
-```typescript
-// ✅ Good - Use builders
-const user = new UserBuilder()
-    .withEmail('test@example.com')
-    .withDisplayName('Test User')
-    .build();
-
-// ❌ Bad - Manual object creation
-const user = {
-    email: 'test@example.com',
-    displayName: 'Test User',
-    // ... many more properties
-};
-```
-
-#### 6.2 Migration Examples
-
-**Before/After Examples:**
-```typescript
-// BEFORE: Manual, brittle, duplicated
-const balances: Record<string, UserBalance> = {
-    user1: { userId: 'user1', owes: { user2: 50 }, owedBy: {}, netBalance: -50 },
-    user2: { userId: 'user2', owes: {}, owedBy: { user1: 50 }, netBalance: 50 }
-};
-
-// AFTER: Builder, reusable, readable
-const balances = new BalancesBuilder()
-    .addUser('user1', b => b.withOwes('user2', 50))
-    .addUser('user2', b => b.withOwedBy('user1', 50))
-    .build();
-```
-
----
-
-## Success Metrics & Verification
-
-### Quantitative Metrics
-- ✅ **Zero ad-hoc builders** in test files (currently 7+)
-- ✅ **50% reduction** in test setup code lines
-- ✅ **100% builder usage** for complex objects
-- ✅ **Zero hardcoded test data** in E2E tests
-- ✅ **ESLint rule** preventing pattern violations
-
-### Qualitative Improvements
-- ✅ **Improved readability** - tests focus on what matters
-- ✅ **Better maintainability** - changes in one place
-- ✅ **Reduced duplication** - reusable builders
-- ✅ **Easier onboarding** - clear patterns to follow
-- ✅ **Parallel test safety** - unique test data
-
-### Verification Steps
-1. **After Each Phase:** Run full test suite (`npm test`)
-2. **Code Review:** Verify builder quality and consistency
-3. **ESLint Check:** Ensure no rule violations
-4. **Documentation Review:** Confirm guidelines are clear
-5. **Team Training:** Walk through new patterns
-=======
 **Completed Refactoring Results:**
 - **6 E2E test files** successfully refactored to use ExpenseBuilder pattern
 - **15+ manual expense creation patterns** converted to builder approach
@@ -575,44 +557,11 @@
 ### Phase 2 Summary
 
 All targeted files in Phase 2 have been successfully refactored:
->>>>>>> eb00a041
 
 4. ✅ `add-expense-happy-path.e2e.test.ts` - 4 test cases refactored
 5. ✅ `balance-visualization-single-user.e2e.test.ts` - 3 expense creations refactored
 6. ✅ `multi-currency-basic.e2e.test.ts` - 5 test cases refactored (all manual patterns eliminated)
 
-<<<<<<< HEAD
-## Risk Mitigation Strategy
-
-### High-Risk Areas
-- **Test logic changes** - Keep original test logic intact
-- **Import path updates** - Use search/replace carefully
-- **Type compatibility** - Ensure builders match expected types
-
-### Mitigation Actions
-- **Incremental approach** - One builder at a time
-- **Thorough testing** - Run tests after each extraction
-- **Rollback plan** - Git branches for each phase
-- **Team review** - Code review after Phase 1
-- **Documentation** - Clear migration examples
-
-### Rollback Triggers
-- Test suite failure rate > 5%
-- Build time increase > 20%
-- Team feedback indicates reduced productivity
-- ESLint rule causes excessive friction
-
----
-
-## Next Steps
-
-1. **Get team approval** for implementation plan
-2. **Create feature branch** for builder consolidation
-3. **Start Phase 1** - extract ad-hoc builders
-4. **Review after Phase 1** - gather team feedback
-5. **Continue phases** based on priority and feedback
-6. **Document lessons learned** for future improvements
-=======
 ### Benefits Demonstrated in Phase 2
 
 - **Complete Pattern Consistency**: All E2E expense creation now follows the builder pattern
@@ -628,5 +577,4 @@
 - Phase 5: Expand builder library for new entities as they are introduced
 - Phase 6: Consider adding linting rules to enforce builder usage
 
-**Phase 2 Status: COMPLETE** - All targeted E2E test files now consistently use the ExpenseBuilder pattern, establishing a solid foundation for continued builder pattern adoption across the entire test suite.
->>>>>>> eb00a041
+**Phase 2 Status: COMPLETE** - All targeted E2E test files now consistently use the ExpenseBuilder pattern, establishing a solid foundation for continued builder pattern adoption across the entire test suite.