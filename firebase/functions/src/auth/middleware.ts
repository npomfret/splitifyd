--- conflicted
+++ resolved
@@ -1,12 +1,7 @@
 import { Request, Response, NextFunction } from 'express';
 import * as admin from 'firebase-admin';
 import { Errors, sendError } from '../utils/errors';
-<<<<<<< HEAD
-import { db } from '../firebase';
-=======
 import { firestoreDb } from '../firebase';
-import { getConfig } from '../client-config';
->>>>>>> a8b3183d
 import { logger } from '../logger';
 import { AUTH } from '../constants';
 import { FirestoreCollections, UserRoles } from '../shared/shared-types';
