import { getGroupOwner, isGroupOwner, isGroupMember } from '../../utils/groupHelpers';
import { Group, MemberRoles, MemberStatuses } from '@splitifyd/shared';

describe('Group Helpers', () => {
    const mockGroup: Group = {
        id: 'test-group-id',
        name: 'Test Group',
        createdBy: 'user-alice',
        createdAt: '2024-01-01T00:00:00Z',
        updatedAt: '2024-01-01T00:00:00Z',
        securityPreset: 'open',
        presetAppliedAt: '2024-01-01T00:00:00Z',
        permissions: {
            expenseEditing: 'anyone',
            expenseDeletion: 'anyone',
            memberInvitation: 'anyone',
            memberApproval: 'automatic',
            settingsManagement: 'anyone',
        },
        members: {
            'user-alice': {
                role: MemberRoles.ADMIN,
                status: MemberStatuses.ACTIVE,
                joinedAt: '2024-01-01T00:00:00Z',
                theme: {
                    light: '#FF0000',
                    dark: '#800000',
                    name: 'red',
                    pattern: 'solid',
                    assignedAt: '2024-01-01T00:00:00Z',
                    colorIndex: 0,
                },
            },
            'user-bob': {
                role: MemberRoles.MEMBER,
                status: MemberStatuses.ACTIVE,
                joinedAt: '2024-01-02T00:00:00Z',
                theme: {
                    light: '#00FF00',
                    dark: '#008000',
                    name: 'green',
                    pattern: 'solid',
                    assignedAt: '2024-01-02T00:00:00Z',
                    colorIndex: 1,
                },
            },
        },
    };

    describe('getGroupOwner', () => {
        it('should return the owner user ID', () => {
            const owner = getGroupOwner(mockGroup);
            expect(owner).toBe('user-alice');
        });

<<<<<<< HEAD
        it('should return createdBy as fallback when no admin exists in members', () => {
=======
        it('should throw error when no admins exist (invalid state)', () => {
>>>>>>> 55a89c9e
            const groupWithNoOwner: Group = {
                ...mockGroup,
                members: {
                    'user-bob': {
                        role: MemberRoles.MEMBER,
                        status: MemberStatuses.ACTIVE,
                        joinedAt: '2024-01-02T00:00:00Z',
                        theme: mockGroup.members['user-bob'].theme,
                    },
                },
            };
<<<<<<< HEAD
            const owner = getGroupOwner(groupWithNoOwner);
            expect(owner).toBe('user-alice'); // Returns createdBy as fallback
=======
            expect(() => getGroupOwner(groupWithNoOwner)).toThrow('Group test-group-id has no admin - invalid state');
>>>>>>> 55a89c9e
        });
    });

    describe('isGroupOwner', () => {
        it('should return true for group owner', () => {
            const result = isGroupOwner(mockGroup, 'user-alice');
            expect(result).toBe(true);
        });

        it('should return false for non-owner member', () => {
            const result = isGroupOwner(mockGroup, 'user-bob');
            expect(result).toBe(false);
        });

        it('should return false for non-member', () => {
            const result = isGroupOwner(mockGroup, 'user-charlie');
            expect(result).toBe(false);
        });
    });

    describe('isGroupMember', () => {
        it('should return true for owner', () => {
            const result = isGroupMember(mockGroup, 'user-alice');
            expect(result).toBe(true);
        });

        it('should return true for member', () => {
            const result = isGroupMember(mockGroup, 'user-bob');
            expect(result).toBe(true);
        });

        it('should return false for non-member', () => {
            const result = isGroupMember(mockGroup, 'user-charlie');
            expect(result).toBe(false);
        });
    });
});<|MERGE_RESOLUTION|>--- conflicted
+++ resolved
@@ -53,11 +53,7 @@
             expect(owner).toBe('user-alice');
         });
 
-<<<<<<< HEAD
-        it('should return createdBy as fallback when no admin exists in members', () => {
-=======
         it('should throw error when no admins exist (invalid state)', () => {
->>>>>>> 55a89c9e
             const groupWithNoOwner: Group = {
                 ...mockGroup,
                 members: {
@@ -69,12 +65,7 @@
                     },
                 },
             };
-<<<<<<< HEAD
-            const owner = getGroupOwner(groupWithNoOwner);
-            expect(owner).toBe('user-alice'); // Returns createdBy as fallback
-=======
             expect(() => getGroupOwner(groupWithNoOwner)).toThrow('Group test-group-id has no admin - invalid state');
->>>>>>> 55a89c9e
         });
     });
 
