--- conflicted
+++ resolved
@@ -5,15 +5,11 @@
 import { logger, LoggerContext } from '../logger';
 import { HTTP_STATUS } from '../constants';
 import { AuthenticatedRequest } from '../auth/middleware';
-import { FirestoreCollections, ShareLink, Group } from '../shared/shared-types';
+import { FirestoreCollections, ShareLink } from '../shared/shared-types';
 import { getUpdatedAtTimestamp, checkAndUpdateWithTimestamp } from '../utils/optimistic-locking';
 import { USER_COLORS, COLOR_PATTERNS } from '../constants/user-colors';
 import type { UserThemeColor } from '../shared/shared-types';
-<<<<<<< HEAD
-import { isGroupMember } from '../utils/groupHelpers';
-=======
 import { isGroupOwner as checkIsGroupOwner, isGroupMember } from '../utils/groupHelpers';
->>>>>>> 90891256
 
 const generateShareToken = (): string => {
     const bytes = randomBytes(12);
@@ -109,17 +105,10 @@
         }
 
         const groupData = groupDoc.data()!;
-        const group: Pick<Group, 'members'> = {
-            members: groupData.data.members
-        };
-
-<<<<<<< HEAD
-        if (!isGroupMember(group, userId)) {
-=======
+
         const group = { id: groupId, ...groupData.data };
         
         if (!checkIsGroupOwner(group, userId) && !isGroupMember(group, userId)) {
->>>>>>> 90891256
             throw new ApiError(HTTP_STATUS.FORBIDDEN, 'UNAUTHORIZED', 'Only group members can generate share links');
         }
 
@@ -196,13 +185,7 @@
         }
 
         // Check if user is already a member
-<<<<<<< HEAD
-        const group: Pick<Group, 'members'> = {
-            members: groupData.data.members
-        };
-=======
         const group = { id: groupId, ...groupData.data };
->>>>>>> 90891256
         const isAlreadyMember = isGroupMember(group, userId);
 
         // Return group preview data
@@ -255,19 +238,14 @@
             const originalUpdatedAt = getUpdatedAtTimestamp(groupData);
 
             // Check if user is already a member using the members map
-            const group: Pick<Group, 'members'> = {
-                members: groupData.data.members
-            };
-            
-<<<<<<< HEAD
-            if (isGroupMember(group, userId)) {
+            if (userId in groupData.data.members) {
                 throw new ApiError(HTTP_STATUS.CONFLICT, 'ALREADY_MEMBER', 'You are already a member of this group');
-=======
+            }
+            
             // Check if user is the group owner  
             const group = { id: groupId, ...groupData.data };
             if (checkIsGroupOwner(group, userId)) {
                 throw new ApiError(HTTP_STATUS.CONFLICT, 'ALREADY_MEMBER', 'You are already the owner of this group');
->>>>>>> 90891256
             }
             
             // Calculate next theme index based on current member count
