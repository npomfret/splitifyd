--- conflicted
+++ resolved
@@ -562,168 +562,6 @@
     expect(response.headers.get('X-XSS-Protection')).toBeTruthy();
   });
 
-<<<<<<< HEAD
-  describe('Advanced Debt and Balance Scenarios', () => {
-    let testGroup: any;
-    let user1: User, user2: User, user3: User;
-
-    beforeAll(async () => {
-      // Create a fresh set of users for this specific suite to ensure isolation
-      const userSuffix = uuidv4().slice(0, 8);
-      [user1, user2, user3] = await Promise.all([
-        driver.createTestUser({ email: `adv-user1-${userSuffix}@test.com`, password: 'Password123!', displayName: 'Adv User 1' }),
-        driver.createTestUser({ email: `adv-user2-${userSuffix}@test.com`, password: 'Password123!', displayName: 'Adv User 2' }),
-        driver.createTestUser({ email: `adv-user3-${userSuffix}@test.com`, password: 'Password123!', displayName: 'Adv User 3' }),
-      ]);
-    });
-
-    beforeEach(async () => {
-      // Create a new group before each test to ensure no state leakage
-      testGroup = await driver.createGroup(`Advanced Test Group ${uuidv4()}`, [user1, user2, user3], user1.token);
-    });
-
-    // Note: This test requires longer timeouts due to asynchronous balance updates in Firebase
-    test.skip('should correctly calculate balances after an expense is deleted', async () => {
-      // Step 1: Create an expense that generates debt
-      const expenseData = driver.createTestExpense(testGroup.id, user1.uid, [user1.uid, user2.uid], 100);
-      const expense = await driver.createExpense(expenseData, user1.token);
-      
-      // Step 2: Verify the initial debt (User 2 owes User 1 $50)
-      let balances = await driver.waitForBalanceUpdate(testGroup.id, user1.token, (b) => b.simplifiedDebts.length > 0, 15000);
-      expect(balances.simplifiedDebts[0]).toMatchObject({ from: { userId: user2.uid }, to: { userId: user1.uid }, amount: 50 });
-
-      // Step 3: Delete the expense
-      await driver.deleteExpense(expense.id, user1.token);
-
-      // Step 4: Verify the debt is gone
-      balances = await driver.waitForBalanceUpdate(testGroup.id, user1.token, (b) => b.simplifiedDebts.length === 0, 15000);
-      expect(balances.simplifiedDebts).toHaveLength(0);
-    });
-
-    // Note: This test requires longer timeouts due to asynchronous balance updates in Firebase
-    test.skip('should correctly update balances after an expense is modified', async () => {
-      // Step 1: Create an initial expense (User 1 paid 100, User 2 owes 50)
-      const expenseData = driver.createTestExpense(testGroup.id, user1.uid, [user1.uid, user2.uid], 100);
-      const expense = await driver.createExpense(expenseData, user1.token);
-      await driver.waitForBalanceUpdate(testGroup.id, user1.token, (b) => b.simplifiedDebts.length > 0, 15000);
-
-      // Step 2: Update the expense amount
-      await driver.updateExpense(expense.id, { amount: 150 }, user1.token);
-
-      // Step 3: Verify the new debt (User 2 owes User 1 $75)
-      const balances = await driver.waitForBalanceUpdate(testGroup.id, user1.token, 
-        (b) => b.simplifiedDebts.some((d: any) => d.from.userId === user2.uid && d.to.userId === user1.uid && d.amount === 75),
-        15000
-      );
-      
-      const matchingDebt = balances.simplifiedDebts.find((d: any) => d.from.userId === user2.uid && d.to.userId === user1.uid);
-      expect(matchingDebt).toBeDefined();
-      expect(matchingDebt.amount).toBe(75);
-    });
-
-    test('should handle circular debts correctly (A->B, B->C, C->A)', async () => {
-      // Create expenses that form a circular debt pattern
-      // Expense 1: User 1 pays 30, split between User 1 and User 2 (User 2 owes User 1 $15)
-      const expense1 = {
-        ...driver.createTestExpense(testGroup.id, user1.uid, [user1.uid, user2.uid], 30),
-        description: "User 1 pays for User 1 and User 2"
-      };
-      await driver.createExpense(expense1, user1.token);
-      
-      // Expense 2: User 2 pays 30, split between User 2 and User 3 (User 3 owes User 2 $15)
-      const expense2 = {
-        ...driver.createTestExpense(testGroup.id, user2.uid, [user2.uid, user3.uid], 30),
-        description: "User 2 pays for User 2 and User 3"
-      };
-      await driver.createExpense(expense2, user2.token);
-      
-      // Expense 3: User 3 pays 30, split between User 3 and User 1 (User 1 owes User 3 $15)
-      const expense3 = {
-        ...driver.createTestExpense(testGroup.id, user3.uid, [user3.uid, user1.uid], 30),
-        description: "User 3 pays for User 3 and User 1"
-      };
-      await driver.createExpense(expense3, user3.token);
-
-      // After all expenses, the debts should cancel out perfectly.
-      const balances = await driver.waitForBalanceUpdate(testGroup.id, user1.token, (b) => b.simplifiedDebts.length === 0);
-      expect(balances.simplifiedDebts).toHaveLength(0);
-    });
-
-    // Note: Removed test for negative expenses since the backend now correctly rejects them
-    // This is the expected behavior - refunds should be handled as separate positive expenses
-
-    test('should reject an expense where exact splits do not sum to the total amount', async () => {
-      const expenseData = {
-        groupId: testGroup.id,
-        description: 'Mismatched Splits',
-        amount: 100,
-        paidBy: user1.uid,
-        splitType: 'exact',
-        participants: [user1.uid, user2.uid],
-        splits: [
-          { userId: user1.uid, amount: 50 },
-          { userId: user2.uid, amount: 49.99 } // Does not add up to 100
-        ]
-      };
-
-      await expect(
-        driver.createExpense(expenseData, user1.token)
-      ).rejects.toThrow(/Splits do not sum up to the total amount|400/);
-    });
-
-    // Note: Percentage split type may not be supported by current backend implementation
-    test.skip('should correctly calculate balances for a percentage-based split', async () => {
-      const expenseData = {
-        groupId: testGroup.id,
-        description: 'Percentage Split',
-        amount: 200,
-        paidBy: user1.uid,
-        splitType: 'percentage',
-        participants: [user1.uid, user2.uid],
-        splits: [
-          { userId: user1.uid, percentage: 60 }, // $120
-          { userId: user2.uid, percentage: 40 }  // $80
-        ],
-        category: 'entertainment',
-        date: new Date().toISOString(),
-      };
-      await driver.createExpense(expenseData, user1.token);
-
-      // User 1 paid 200, their share is 120. They are owed 80.
-      // User 2's share is 80. They owe 80.
-      const balances = await driver.waitForBalanceUpdate(testGroup.id, user1.token, (b) => b.simplifiedDebts.length > 0, 15000);
-      expect(balances.simplifiedDebts[0]).toMatchObject({
-        from: { userId: user2.uid },
-        to: { userId: user1.uid },
-        amount: 80
-      });
-    });
-
-    test('should reject a percentage-based split where percentages do not sum to 100', async () => {
-      const expenseData = {
-        groupId: testGroup.id,
-        description: 'Invalid Percentage Split',
-        amount: 100,
-        paidBy: user1.uid,
-        splitType: 'percentage',
-        participants: [user1.uid, user2.uid],
-        splits: [
-          { userId: user1.uid, percentage: 50 },
-          { userId: user2.uid, percentage: 49 }
-        ],
-        category: 'other',
-        date: new Date().toISOString(),
-      };
-
-      await expect(
-        driver.createExpense(expenseData, user1.token)
-      ).rejects.toThrow(/Percentages must sum to 100|400/);
-    });
-
-    // Note: Removed share-based split test since the backend no longer supports 'shares' as a split type
-
-    // Note: Removed test for payer not being a participant since the backend now correctly requires the payer to be included
-=======
   test('should include balance data in listDocuments response', async () => {
     // Create a group and add an expense to generate balance data
     const testGroup = await driver.createGroup(`List Balance Test Group ${uuidv4()}`, users, users[0].token);
@@ -751,6 +589,5 @@
     
     // User 0 paid 100, split equally between 2 users = User 0 should be owed 50
     expect(testGroupInList.data.yourBalance).toBe(50);
->>>>>>> 090c67a6
   });
 });