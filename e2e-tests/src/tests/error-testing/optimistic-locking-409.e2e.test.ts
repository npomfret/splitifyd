--- conflicted
+++ resolved
@@ -23,16 +23,10 @@
     await expect(user1Page).toHaveURL(new RegExp(`/groups/${groupId}`));
     
     // Get share link and have user 2 join
-<<<<<<< HEAD
     const shareLink = await groupDetailPage.getShareLink();
-    await user2Page.goto(shareLink);
-    await user2Page.getByRole('button', { name: 'Join Group' }).click();
-=======
-    const shareLink = await groupDetailPage.getShareLinkReliably();
     const joinGroupPage = new JoinGroupPage(user2Page);
     await joinGroupPage.navigateToShareLink(shareLink);
     await joinGroupPage.joinGroup();
->>>>>>> 76959a2b
     await expect(user2Page).toHaveURL(new RegExp(`/groups/${groupId}`));
     
     // Both users add an expense to create initial state
