import { TIMEOUTS } from '../config/timeouts';
import type {User as BaseUser} from "@shared/shared-types";
import { generateShortId, generateTestEmail, generateTestUserName } from '../utils/test-helpers';
<<<<<<< HEAD
import { EMULATOR_URL } from '../helpers/index';
import { RegisterPage } from '../pages/register.page';
=======
import { EMULATOR_URL } from '../helpers';
>>>>>>> fd1bfa15

/**
 * Simple in-memory user pool implementation.
 * 
 * Key design principles:
 * - No filesystem persistence (no race conditions)
 * - Simple pop/push operations for claim/release
 * - On-demand user creation when pool is empty
 * - Singleton pattern - only one instance per process/worker
 */
export class UserPool {
  // Singleton tracking
  private static instance: UserPool | undefined;
  
  // In-memory pool of available users
  private availableUsers: BaseUser[] = [];
  // Track users currently in use (for debugging/stats)
  private usersInUse: Set<string> = new Set(); // uid
  
  constructor() {
    // Enforce singleton pattern - only one UserPool per process
    if (UserPool.instance) {
      throw new Error(
        'UserPool has already been instantiated! ' +
        'Use getUserPool() to get the existing instance. ' +
        'Multiple UserPool instances would cause user conflicts.'
      );
    }
    
    // Register this as the singleton instance
    UserPool.instance = this;
    
    // Each worker starts with an empty pool and creates users on-demand
    console.log('🔧 User pool initialized (on-demand mode)');
  }
  
  /**
   * Reset the singleton instance (mainly for testing).
   * Should only be called from resetUserPool().
   */
  static resetInstance(): void {
    UserPool.instance = undefined;
  }

  /**
   * Claim a user from the pool.
   * If pool is empty, creates a new user on-demand.
   * @param browser - The browser instance to use for creating users if needed
   */
  async claimUser(browser: any): Promise<BaseUser> {
    // Try to get an existing user from the pool
    let user = this.availableUsers.pop();
    
    if (user) {
      // console.log(`📤 Claimed existing user: ${user.email}`);
    } else {
      // Pool is empty, create a new user on-demand
      // console.log(`🔨 Creating new user on-demand`);
      user = await this.createUser(browser, 'u');
      // console.log(`✅ Created new user: ${user.email}`);
    }
    
    // Track that this user is in use
    this.usersInUse.add(user.uid);
    
    return user;
  }

  /**
   * Release a user back to the pool for reuse.
   * This is optional - tests don't have to return users.
   */
  releaseUser(user: BaseUser): void {
    // Only accept users that were claimed from this pool
    if (!this.usersInUse.has(user.uid)) {
      // console.log(`⚠️ Attempted to release unknown user: ${user.email}`);
      return;
    }
    
    // Remove from in-use tracking
    this.usersInUse.delete(user.uid);
    
    // Add back to available pool
    this.availableUsers.push(user);
    // console.log(`📥 Released user back to pool: ${user.email}`);
  }
  /**
   * Create a new test user using a temporary browser context.
   * The temporary context is closed after user creation to avoid empty browser windows.
   */
  private async createUser(browser: any, prefix: string): Promise<BaseUser> {
    const uniqueId = generateShortId();
    const displayName = generateTestUserName('Pool');
    const email = generateTestEmail(prefix);
    const password = 'TestPassword123!';

    // Create a temporary context and page for user registration
    const tempContext = await browser.newContext();
    const tempPage = await tempContext.newPage();

    // Add console error reporting to catch JavaScript errors during user creation
    const consoleErrors: string[] = [];
    const pageErrors: string[] = [];
    
    tempPage.on('console', (msg: any) => {
      if (msg.type() === 'error') {
        consoleErrors.push(`CONSOLE ERROR: ${msg.text()}`);
      }
    });
    
    tempPage.on('pageerror', (error: Error) => {
      pageErrors.push(`PAGE ERROR: ${error.message}`);
    });

    try {
      // Navigate to register page with full URL
      await tempPage.goto(`${EMULATOR_URL}/register`);
      await tempPage.waitForLoadState('networkidle');
      
      // Check for errors before waiting for form
      if (consoleErrors.length > 0 || pageErrors.length > 0) {
        const errorMessage = `Registration page has errors:\n${consoleErrors.join('\n')}\n${pageErrors.join('\n')}`;
        throw new Error(errorMessage);
      }
      
      // Wait for form to be visible
      await tempPage.waitForSelector('input[placeholder="Enter your full name"]');
      
      // Use RegisterPage to properly fill form with Preact input handling
      const registerPage = new RegisterPage(tempPage);
      
      // Fill registration form using fillPreactInput to handle form defaults
      await registerPage.fillPreactInput('input[placeholder="Enter your full name"]', displayName);
      await registerPage.fillPreactInput('input[placeholder="Enter your email"]', email);
      await registerPage.fillPreactInput('input[placeholder="Create a strong password"]', password);
      await registerPage.fillPreactInput('input[placeholder="Confirm your password"]', password);
      
      // Check both terms and cookie policy checkboxes (first and last)
      await tempPage.locator('input[type="checkbox"]').first().check();
      await tempPage.locator('input[type="checkbox"]').last().check();
      
      // Submit form
      await tempPage.click('button:has-text("Create Account")');
      
      // Wait for redirect to dashboard
      await tempPage.waitForURL(/\/dashboard/, { timeout: TIMEOUTS.EXTENDED * 2 });
      
      // Logout so the user can be used later
      // Wait for page to be stable before clicking menu
      await tempPage.waitForLoadState('domcontentloaded');
      await tempPage.waitForTimeout(200); // Small delay for DOM stability
      
      await tempPage.click('[data-testid="user-menu-button"]');
      
      // Wait for dropdown and ensure it's stable
      await tempPage.waitForSelector('[data-testid="sign-out-button"]', { state: 'visible', timeout: 5000 });
      await tempPage.waitForTimeout(100); // Small delay for dropdown animation
      
      await tempPage.click('[data-testid="sign-out-button"]');
      
      // Wait for logout to complete
      await tempPage.waitForURL((url: URL) => !url.toString().includes('/dashboard'), { 
        timeout: TIMEOUTS.EXTENDED * 2 
      });
    } finally {
      // Always close the temporary context to avoid empty browser windows
      await tempContext.close();
    }
    
    return {
      uid: uniqueId,
      email,
      displayName
    };
  }

  /**
   * Get pool statistics for debugging.
   */
  getStats() {
    return {
      available: this.availableUsers.length,
      inUse: this.usersInUse.size,
      total: this.availableUsers.length + this.usersInUse.size
    };
  }

  /**
   * Clear the pool (for cleanup).
   */
  clear(): void {
    this.availableUsers = [];
    this.usersInUse.clear();
    console.log('🧹 User pool cleared');
  }
}

// Global pool instance per worker process
let globalUserPool: UserPool | undefined;

/**
 * Get or create the user pool for this worker.
 * Each worker gets its own pool instance.
 */
export function getUserPool(): UserPool {
  if (!globalUserPool) {
    globalUserPool = new UserPool();
  }
  return globalUserPool;
}

/**
 * Reset the global pool (mainly for testing).
 */
export function resetUserPool(): void {
  globalUserPool = undefined;
  UserPool.resetInstance(); // Clear singleton tracking
}<|MERGE_RESOLUTION|>--- conflicted
+++ resolved
@@ -1,12 +1,8 @@
 import { TIMEOUTS } from '../config/timeouts';
 import type {User as BaseUser} from "@shared/shared-types";
 import { generateShortId, generateTestEmail, generateTestUserName } from '../utils/test-helpers';
-<<<<<<< HEAD
-import { EMULATOR_URL } from '../helpers/index';
+import { EMULATOR_URL } from '../helpers';
 import { RegisterPage } from '../pages/register.page';
-=======
-import { EMULATOR_URL } from '../helpers';
->>>>>>> fd1bfa15
 
 /**
  * Simple in-memory user pool implementation.
