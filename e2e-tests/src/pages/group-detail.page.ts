import {expect, Locator} from '@playwright/test';
import {BasePage} from './base.page';
import {ARIA_ROLES, BUTTON_TEXTS, FORM_LABELS, HEADINGS, MESSAGES} from '../constants/selectors';

interface ExpenseData {
  description: string;
  amount: number;
  currency: string; // Required: must be explicitly provided
  paidBy: string;
  splitType: 'equal' | 'exact' | 'percentage';
  participants?: string[]; // Optional: if not provided, selects all members
}

export class GroupDetailPage extends BasePage {
  // Element accessors for group information
  getGroupTitle() {
    return this.page.getByRole('heading').first();
  }

  getGroupTitleByName(name: string) {
    return this.page.getByRole('heading', { name });
  }

  getGroupDescription() {
    return this.page.getByText(/test|description/i).first();
  }

  getMembersCount() {
    return this.page.getByText(/\d+ member/i);
  }

  getBalancesHeading() {
    return this.page.getByRole('heading', { name: /balances/i });
  }

  // Element accessors for expenses
  getAddExpenseButton() {
    return this.page.getByRole('button', { name: /add expense/i });
  }

  async clickAddExpenseButton(): Promise<void> {
    const addButton = this.getAddExpenseButton();
    await this.clickButton(addButton, { buttonName: 'Add Expense' });
  }

  getNoExpensesMessage() {
    return this.page.getByText(/no expenses yet/i);
  }

  getExpenseByDescription(description: string) {
    // Use more specific selector to avoid strict mode violations
    // Look for the description in expense list context, not headings
    return this.page.getByText(description).first();
  }

  getExpenseAmount(amount: string) {
    return this.page.getByText(amount);
  }
  
  getExpensePaidByText() {
    return this.page.getByText(/paid by|Paid:/i);
  }

  // Element accessors for expense form
  getExpenseDescriptionField() {
    return this.page.getByPlaceholder('What was this expense for?');
  }

  // Expense form section headings
  getExpenseDetailsHeading() {
    return this.page.getByRole('heading', { name: 'Expense Details' });
  }

  getWhoPaidHeading() {
    return this.page.getByRole('heading', { name: /Who paid/ });
  }

  getSplitBetweenHeading() {
    return this.page.getByRole('heading', { name: /Split between/ });
  }

  async waitForExpenseFormSections() {
    await expect(this.getExpenseDetailsHeading()).toBeVisible();
    await expect(this.getWhoPaidHeading()).toBeVisible();
    await expect(this.getSplitBetweenHeading()).toBeVisible();
  }

  // Convenience date buttons
  getTodayButton() {
    return this.page.getByRole('button', { name: 'Today' });
  }

  getYesterdayButton() {
    return this.page.getByRole('button', { name: 'Yesterday' });
  }

  getThisMorningButton() {
    return this.page.getByRole('button', { name: 'This Morning' });
  }

  getLastNightButton() {
    return this.page.getByRole('button', { name: 'Last Night' });
  }

  getDateInput() {
    return this.page.locator('input[type="date"]');
  }

  getTimeInput() {
    return this.page.locator('input[placeholder="Enter time (e.g., 2:30pm)"]');
  }

  getClockIcon() {
    // Clock icon button that opens the time selector - try multiple selectors
    return this.page.locator([
      'button[aria-label*="time" i]',
      'button[aria-label*="clock" i]', 
      'button:has(svg[data-icon="clock"])',
      'button:has(svg.clock-icon)',
      'button:has([data-testid*="clock" i])',
      '[role="button"]:has(svg)',
      'button.time-selector-trigger',
      '[data-testid="time-selector"]'
    ].join(', ')).first();
  }

  async clickClockIcon(): Promise<void> {
    const clockIcon = this.getClockIcon();
    await this.clickButton(clockIcon, { buttonName: 'Clock icon' });
  }

  getTimeButton() {
    return this.page.getByRole('button', { name: /at \d{1,2}:\d{2} (AM|PM)/i });
  }

  async clickTimeButton(): Promise<void> {
    const timeButton = this.getTimeButton();
    await this.clickButton(timeButton, { buttonName: 'Time selector' });
  }

  getTimeSelectionButton(time: string) {
    return this.page.getByRole('button', { name: time });
  }

  async clickTimeSelectionButton(time: string): Promise<void> {
    const button = this.getTimeSelectionButton(time);
    await this.clickButton(button, { buttonName: `Time: ${time}` });
  }

  async clickTodayButton() {
    await this.clickButton(this.getTodayButton(), { buttonName: 'Today' });
  }

  async clickYesterdayButton() {
    await this.clickButton(this.getYesterdayButton(), { buttonName: 'Yesterday' });
  }

  async clickThisMorningButton() {
    await this.clickButton(this.getThisMorningButton(), { buttonName: 'This Morning' });
  }

  async clickLastNightButton() {
    await this.clickButton(this.getLastNightButton(), { buttonName: 'Last Night' });
  }

  getSelectAllButton() {
    return this.page.getByRole('button', { name: 'Select all' });
  }

  async clickSelectAllButton() {
    await this.clickButton(this.getSelectAllButton(), { buttonName: 'Select all' });
  }

  getPayerRadioLabel(displayName: string) {
    return this.page.locator('label').filter({
      has: this.page.locator('input[type="radio"][name="paidBy"]')
    }).filter({
      hasText: displayName
    }).first();
  }

  async selectPayer(displayName: string) {
    const payerLabel = this.getPayerRadioLabel(displayName);
    await expect(payerLabel).toBeVisible();
    await payerLabel.click();
  }

  async verifyExpenseInList(description: string, amount?: string) {
    await expect(this.getExpenseByDescription(description)).toBeVisible();
    if (amount) {
      await expect(this.page.getByText(amount)).toBeVisible();
    }
  }

  getExpenseAmountField() {
    return this.page.getByPlaceholder('0.00');
  }

  getCategorySelect() {
    // Category input is an actual input element with aria-haspopup
    // (not the currency selector which is a div with role=combobox)
    return this.page.locator('input[aria-haspopup="listbox"]').first();
  }

  getCategoryInput() {
    // Category input is an actual input element with aria-haspopup
    // (not the currency selector which is a div with role=combobox)
    return this.page.locator('input[aria-haspopup="listbox"]').first();
  }

  getCategorySuggestion(text: string) {
    return this.page.getByRole('option', { name: new RegExp(text, 'i') });
  }

  async selectCategoryFromSuggestions(categoryText: string) {
    const categoryInput = this.getCategoryInput();
    await categoryInput.focus();
    await this.page.waitForSelector('[role="listbox"]');
    const suggestion = this.getCategorySuggestion(categoryText);
    // Note: Not a button, but a dropdown option
    await suggestion.click();
  }

  async typeCategoryText(text: string) {
    const categoryInput = this.getCategoryInput();
    await this.fillPreactInput(categoryInput, text);
  }

  // Currency selector accessors and methods
  getCurrencySelector() {
    // Currency selector is now a button with aria-label="Select currency"
    // It's part of the CurrencyAmountInput component
    return this.page.locator('button[aria-label="Select currency"]').first();
  }

  async selectCurrency(currencyCode: string) {
    const currencySelector = this.getCurrencySelector();
    await expect(currencySelector).toBeVisible();
    
    // Click to open the dropdown
    await this.clickButton(currencySelector, { buttonName: 'Currency Selector' });
    
    // Wait for the listbox to appear
    await this.page.waitForSelector('[role="listbox"]', { timeout: 2000 });
    
    // Search for the currency if there's a search input visible
    const searchInput = this.page.locator('[role="listbox"] input[type="text"]');
    if (await searchInput.isVisible()) {
      await this.fillPreactInput(searchInput, currencyCode);
      // Wait for search results to appear
      await this.page.waitForSelector('[role="listbox"] button[role="option"]', { timeout: 2000 })
    }
    
    // Click on the currency option - look for button with role="option" containing the currency code
    const currencyOption = this.page.locator('[role="listbox"] button[role="option"]').filter({ hasText: currencyCode }).first();
    await this.clickButton(currencyOption, { buttonName: `Currency: ${currencyCode}` });
  }

  getSaveExpenseButton() {
    return this.page.getByRole('button', { name: /save expense/i });
  }

  async clickSaveExpenseButton(): Promise<void> {
    const saveButton = this.getSaveExpenseButton();
    await this.clickButton(saveButton, { buttonName: 'Save Expense' });
  }

  
  /**
   * Override the base expectSubmitButtonEnabled to provide expense-specific behavior
   * @returns Promise that resolves if button is enabled, throws error if disabled
   */
  async expectSubmitButtonEnabled(submitButton?: Locator): Promise<void> {
    const button = submitButton || this.getSaveExpenseButton();
    await this.expectButtonEnabled(button, 'Save Expense');
  }

  /**
   * Validates that the expense form is ready for submission
   * Provides detailed error messages about what's missing
   */
  async validateExpenseFormReady(): Promise<{ isValid: boolean; errors: string[] }> {
    const errors: string[] = [];
    
    // Check if description is filled
    const descriptionField = this.getExpenseDescriptionField();
    const descriptionValue = await descriptionField.inputValue();
    if (!descriptionValue || descriptionValue.trim() === '') {
      errors.push('Description field is empty');
    }
    
    // Check if amount is filled
    const amountField = this.getExpenseAmountField();
    const amountValue = await amountField.inputValue();
    if (!amountValue || amountValue === '0' || amountValue === '0.00') {
      errors.push('Amount field is empty or zero');
    }
    
    // Check if a payer is selected (radio button checked)
    const payerRadios = this.page.locator('input[type="radio"][name="paidBy"]');
    const payerCount = await payerRadios.count();
    if (payerCount === 0) {
      errors.push('No payers available in "Who paid?" section');
    } else {
      const checkedPayer = await payerRadios.filter({ hasNot: this.page.locator('[checked=""]') }).count();
      const anyChecked = await this.page.locator('input[type="radio"][name="paidBy"]:checked').count();
      if (anyChecked === 0) {
        errors.push('No payer selected in "Who paid?" section');
      }
    }
    
    // Check if participants are selected for the split
    const participantCheckboxes = this.page.locator('input[type="checkbox"][name="participant"]');
    const participantCount = await participantCheckboxes.count();
    
    if (participantCount === 0) {
      // Look for any indication of participants section
      const splitSection = await this.page.getByRole('heading', { name: /Split between/i }).isVisible();
      if (splitSection) {
        // Check for selected participant indicators (could be checkboxes or other UI elements)
        const selectedIndicators = await this.page.locator('.selected-participant, [aria-checked="true"]').count();
        // Check if either "Select all" or "Select none" buttons exist
        const selectAllButton = await this.page.getByRole('button', { name: 'Select all' }).count();
        const selectNoneButton = await this.page.getByRole('button', { name: 'Select none' }).count();
        const hasSelectionControls = selectAllButton > 0 || selectNoneButton > 0;
        
        if (!hasSelectionControls) {
          errors.push('Split between section exists but no participant selection controls found');
        } else {
          // Try to find how many are selected by looking for visual indicators
          const memberElements = await this.page.locator('label').filter({
            has: this.page.locator('input[type="checkbox"]')
          }).count();
          
          if (memberElements === 0) {
            errors.push('No participants available for selection in "Split between" section');
          } else {
            // Check if any checkboxes are checked
            const checkedBoxes = await this.page.locator('input[type="checkbox"]:checked').count();
            if (checkedBoxes === 0) {
              errors.push('No participants selected in "Split between" section - click "Select all" or select individual members');
            }
          }
        }
      } else {
        errors.push('Split between section not found or not visible');
      }
    } else {
      const checkedCount = await participantCheckboxes.filter({ has: this.page.locator(':checked') }).count();
      if (checkedCount === 0) {
        errors.push(`No participants selected for expense split (0 of ${participantCount} members selected)`);
      }
    }
    
    // Check if submit button is enabled
    const submitButton = this.getSaveExpenseButton();
    const isDisabled = await submitButton.isDisabled();
    if (isDisabled) {
      const buttonTitle = await submitButton.getAttribute('title');
      if (buttonTitle) {
        errors.push(`Submit button is disabled (hint: ${buttonTitle})`);
      } else {
        errors.push('Submit button is disabled');
      }
    }
    
    return {
      isValid: errors.length === 0,
      errors
    };
  }
  

  // Split type accessors
  getSplitSection() {
    return this.page.locator('text=Split between').locator('..');
  }

  getEqualRadio() {
    return this.page.getByRole('radio', { name: 'Equal' });
  }

  getExactAmountsRadio() {
    return this.page.getByRole('radio', { name: 'Exact amounts' });
  }

  getPercentageRadio() {
    return this.page.getByRole('radio', { name: 'Percentage' });
  }

  getExactAmountsText() {
    return this.page.getByText('Exact amounts');
  }

  getPercentageText() {
    return this.page.getByText('Percentage', { exact: true });
  }

  getEqualText() {
    return this.page.getByText('Equal');
  }

  getExactAmountsInstructions() {
    return this.page.getByText('Enter exact amounts for each person:');
  }

  getPercentageInstructions() {
    return this.page.getByText('Enter percentage for each person:');
  }

  getExactAmountInput() {
    // Match text inputs with class w-24 for exact amounts (appears in split section)
    return this.page.locator('input.w-24[type="text"]').first();
  }

  getPercentageInput() {
    // Match text inputs with class w-20 for percentages (appears in split section)
    return this.page.locator('input.w-20[type="text"]').first();
  }

  // Share functionality accessors
  getShareButton() {
    return this.page.getByRole('button', { name: /share/i });
  }

  async clickShareButton(): Promise<void> {
    const shareButton = this.getShareButton();
    await this.clickButton(shareButton, { buttonName: 'Share' });
  }

  getShareModal() {
    // Use generic dialog selector since the modal might not have the expected name
    return this.page.getByRole('dialog');
  }

  getShareLinkInput() {
    // Use input selector instead of role=textbox since the input is read-only
    // and may not be recognized as a textbox role
    return this.getShareModal().locator('input[type="text"]');
  }

  // User-related accessors
  getUserName(displayName: string) {
    return this.page.getByText(displayName).first();
  }

  // CONTEXT-SPECIFIC SELECTORS TO FIX STRICT MODE VIOLATIONS


  /**
   * Waits for "All settled up!" message to appear in the balance section
   * The Balances section is always visible (no collapse/expand functionality)
   * This method waits for the text to appear as balances are calculated
   */
  async waitForSettledUpMessage(timeout: number = 5000): Promise<void> {
    // Wait for at least one "All settled up!" text to appear in the DOM
    // Using polling to handle dynamic rendering
    await expect(async () => {
      const count = await this.page.getByText('All settled up!').count();
      if (count === 0) {
        throw new Error('No "All settled up!" text found yet');
      }
    }).toPass({ 
      timeout,
      intervals: [100, 200, 300, 400, 500, 1000]
    });
<<<<<<< HEAD
=======
    
    // Use nth(0) to get the first occurrence
    const settledText = this.page.getByText('All settled up!').nth(0);
    
    // Try to make it visible by expanding the Balances section
    const balancesHeading = this.getBalancesHeading();
    if (await balancesHeading.isVisible()) {
      // Click to expand if collapsed
      await balancesHeading.click();
      // Wait for expansion animation to complete
      await this.page.waitForLoadState('domcontentloaded')
    }
    
    // Now the text should be visible
    await expect(settledText).toBeVisible({ timeout: 2000 });
>>>>>>> 38f8178c
  }

  /**
   * Checks if debt amount exists in the DOM (regardless of visibility)
   * Use this when checking for amounts that might be in hidden sections
   */
  async hasDebtAmount(amount: string): Promise<boolean> {
    // Look for the amount in red text (debt indicator) or as general text
    const redTextCount = await this.page.locator('.text-red-600').filter({ hasText: amount }).count();
    if (redTextCount > 0) return true;
    
    // Also check if the amount exists as regular text (in case styling changed)
    const textCount = await this.page.getByText(amount).count();
    return textCount > 0;
  }

  /**
   * Waits for the group to have the expected number of members.
   * Relies on real-time updates to show the correct member count.
   */
  async waitForMemberCount(expectedCount: number, timeout = 10000): Promise<void> {
    // Assert we're on a group page before waiting for member count
    const currentUrl = this.page.url();
    if (!currentUrl.includes('/groups/') && !currentUrl.includes('/group/')) {
      throw new Error(
        `waitForMemberCount called but not on a group page. Current URL: ${currentUrl}`
      );
    }
    
    // First, wait for any loading spinner in the Members section to disappear
    const membersSection = this.page.locator('text=Members').locator('..');
    const loadingSpinner = membersSection.locator('.animate-spin, [role="status"]');
    const spinnerCount = await loadingSpinner.count();
    if (spinnerCount > 0) {
      await expect(loadingSpinner.first()).not.toBeVisible({ timeout });
    }
    
    const expectedText = `${expectedCount} member${expectedCount !== 1 ? 's' : ''}`;
    
    // Use a more robust approach - wait for the text or any variant that indicates member count
    try {
      await expect(this.page.getByText(expectedText))
        .toBeVisible({ timeout });
    } catch (e) {
      // If exact text isn't found, try waiting for the members section to be updated
      // This provides a fallback for real-time update timing issues
      console.log(`Expected member text '${expectedText}' not found, checking for members section updates`);
      
      // Wait for real-time updates to sync
      await this.page.waitForLoadState('networkidle');
      
      // Final attempt with the expected text
      await expect(this.page.getByText(expectedText))
        .toBeVisible({ timeout: 3000 });
    }
    
    // Double-check we're still on the group page after waiting
    const finalUrl = this.page.url();
    if (!finalUrl.includes('/groups/') && !finalUrl.includes('/group/')) {
      throw new Error(
        `Navigation changed during waitForMemberCount. Now on: ${finalUrl}`
      );
    }
  }

  /**
   * Waits for all specified users to be properly synchronized in the group
   */
  async waitForUserSynchronization(user1Name: string, ...otherUserNames: string[]): Promise<void> {
    const allUserNames = [user1Name, ...otherUserNames];
    const totalUsers = allUserNames.length;
    
    // Wait for network to be idle first to allow any join operations to complete
    await this.page.waitForLoadState('domcontentloaded');
    
    // Primary approach: verify all users are visible in the group (more reliable than member count)
    for (const userName of allUserNames) {
      await expect(this.page.getByText(userName).first()).toBeVisible({ timeout: 15000 });
    }
    
    // Secondary verification: try to wait for member count if available, but don't fail if it's not working
    try {
      await this.waitForMemberCount(totalUsers, 5000);
    } catch (error) {
      console.log(`Member count verification failed for ${totalUsers} users, but user names are visible. This might be a real-time update delay.`);
      // Continue with the test since the important thing is that users are visible
    }
    
    // Final network idle wait to ensure all updates have propagated
    await this.page.waitForLoadState('domcontentloaded');
  }

  /**
   * Wait for the Balances section to be visible and loaded
   */
  async waitForBalancesToLoad(groupId: string): Promise<void> {
    // Assert we're on the correct group page before trying to find balances
    const currentUrl = this.page.url();
    if (!currentUrl.includes(`/groups/${groupId}`)) {
      throw new Error(
        `waitForBalancesToLoad called but not on correct group page. Expected: /groups/${groupId}, Got: ${currentUrl}`
      );
    }
    
    // More specific locator to avoid strict mode violation
    const balancesSection = this.page.locator('.bg-white').filter({ 
      has: this.page.getByRole('heading', { name: 'Balances' }) 
    }).first();
    
    // Wait for balances section to be visible
    await expect(balancesSection).toBeVisible();
    
    // Wait for loading to disappear
    await expect(balancesSection.getByText('Loading balances...')).not.toBeVisible({ timeout: 1000 });
    
    // Wait for the members section to stop loading
    // Check if there's a loading spinner in the Members section
    const membersSection = this.page.locator('text=Members').locator('..');
    const loadingSpinner = membersSection.locator('.animate-spin, [role="status"]');
    
    // Wait for spinner to disappear if it exists
    const spinnerCount = await loadingSpinner.count();
    if (spinnerCount > 0) {
      await expect(loadingSpinner.first()).not.toBeVisible({ timeout: 5000 });
    }
  }

  async waitForBalanceUpdate(): Promise<void> {
    // Wait for the balance section to be stable
    const balanceSection = this.page.getByRole('heading', { name: 'Balances' }).locator('..');
    await expect(balanceSection).toBeVisible();
    
    // Wait for network requests to complete
    await this.page.waitForLoadState('domcontentloaded');
  }

  async addExpense(expense: ExpenseData): Promise<void> {
    // Click Add Expense button with proper checks
    const addExpenseButton = this.getAddExpenseButton();
    await this.clickButton(addExpenseButton, { buttonName: 'Add Expense' });
    
    // Wait for navigation to add expense page
    await this.page.waitForURL(/\/groups\/[a-zA-Z0-9]+\/add-expense/);
    
    // Wait for form to be fully loaded
    await this.page.waitForLoadState('domcontentloaded');
    const descriptionField = this.getExpenseDescriptionField();
    await expect(descriptionField).toBeVisible();
    
    // Wait for all form sections to be loaded
    await expect(this.page.getByRole('heading', { name: 'Expense Details' })).toBeVisible();
    await expect(this.page.getByRole('heading', { name: /Who paid/ })).toBeVisible();
    await expect(this.page.getByRole('heading', { name: /Split between/ })).toBeVisible();
    
    // CRITICAL: Wait for members to load in the form
    // This is the root cause of intermittent failures - members data doesn't load
    await this.waitForMembersInExpenseForm();
    
    // Fill expense form
    await this.fillPreactInput(descriptionField, expense.description);
    
    const amountField = this.getExpenseAmountField();
    await this.fillPreactInput(amountField, expense.amount.toString());
    
    // Handle currency selection
    if (expense.currency && expense.currency !== 'USD') {
      await this.selectCurrency(expense.currency);
    }
    // If currency is USD or not specified, the form defaults to USD
    
    // Handle paidBy field - select who paid for the expense
    // The "Who paid?" section uses radio buttons inside label elements
    // Structure: <label><input type="radio" name="paidBy"/><Avatar/><span>{displayName}</span></label>
    
    // Find the payer label by looking for the display name text
    const payerLabel = this.page.locator('label').filter({
      has: this.page.locator('input[type="radio"][name="paidBy"]')
    }).filter({
      hasText: expense.paidBy
    }).first();
    
    await expect(payerLabel).toBeVisible();
    // Note: This is a label containing a radio button, not a button
    await payerLabel.click();
    
    // CRITICAL: Select participants (who is involved in the split)
    // By default in the UI, all members are selected, but in tests we need to ensure this
    // Always click "Select all" to ensure deterministic state
    const selectAllButton = this.page.getByRole('button', { name: 'Select all' });
    await this.clickButton(selectAllButton, { buttonName: 'Select all' });
    
    // Validate form is ready before attempting to submit
    const validation = await this.validateExpenseFormReady();
    if (!validation.isValid) {
      // Take a screenshot to show the current form state
      await this.page.screenshot({ path: 'expense-form-validation-error.png', fullPage: true });
      
      throw new Error(
        `Cannot submit expense form - validation failed:\n` +
        validation.errors.map(e => `  - ${e}`).join('\n') +
        `\n\nForm state screenshot saved to expense-form-validation-error.png`
      );
    }
    
    // Submit form with proper checks
    const submitButton = this.getSaveExpenseButton();
    await this.clickButton(submitButton, { buttonName: 'Save Expense' });
    
    // Wait for navigation back to group page
    await this.page.waitForURL(/\/groups\/[a-zA-Z0-9]+$/);
    
    // Verify expense was created by checking it appears in the list
    await expect(this.page.getByText(expense.description)).toBeVisible();
    
    // Wait for balance calculation to complete
    await this.page.waitForLoadState('domcontentloaded');
  }

  /**
   * Wait for members to load in the expense form
   * This prevents the intermittent issue where members don't appear
   */
  async waitForMembersInExpenseForm(timeout = 5000): Promise<void> {
    // Wait for at least one member to appear in the "Who paid?" section
    await expect(async () => {
      const payerRadios = await this.page.locator('input[type="radio"][name="paidBy"]').count();
      if (payerRadios === 0) {
        throw new Error('No members loaded in "Who paid?" section - waiting for members data');
      }
    }).toPass({ 
      timeout,
      intervals: [100, 250, 500, 1000]
    });
    
    // Also wait for participants checkboxes to be available
    await expect(async () => {
      // Check for checkboxes or the Select all button
      const checkboxes = await this.page.locator('input[type="checkbox"]').count();
      const selectAllButton = await this.page.getByRole('button', { name: 'Select all' }).count();
      
      if (checkboxes === 0 && selectAllButton === 0) {
        throw new Error('No members loaded in "Split between" section - waiting for members data');
      }
    }).toPass({ 
      timeout,
      intervals: [100, 250, 500, 1000]
    });
  }

  /**
   * Helper method to wait for dropdown options to be populated with user data
   */
  private async waitForDropdownOptions(selectElement: Locator, minOptions = 2, timeout = 250): Promise<void> {
    await expect(async () => {
      const options = await selectElement.locator('option').all();
      const validOptions = [];
      
      for (const option of options) {
        const value = await option.getAttribute('value');
        const text = await option.textContent();
        // Skip empty or placeholder options
        if (value && value !== '' && text && text.trim() !== 'Select...' && text.trim() !== '') {
          validOptions.push(option);
        }
      }
      
      if (validOptions.length < minOptions) {
        throw new Error(`Expected at least ${minOptions} valid options, but found ${validOptions.length}`);
      }
    }).toPass({ timeout });
  }

    /**
     * Helper method to wait for payee dropdown to update after payer selection
   */
  private async waitForPayeeDropdownUpdate(payeeSelect: Locator, payerName: string, timeout = 250): Promise<void> {
    await expect(async () => {
      const options = await payeeSelect.locator('option').all();
      let hasValidPayeeOptions = false;
      
      for (const option of options) {
        const value = await option.getAttribute('value');
        const text = await option.textContent();
        // Check if we have valid options that are not the payer and not placeholder
        if (value && value !== '' && text && text.trim() !== 'Select...' && 
            text.trim() !== '' && !text.includes(payerName)) {
          hasValidPayeeOptions = true;
          break;
        }
      }
      
      if (!hasValidPayeeOptions) {
        throw new Error(`Payee dropdown has not updated with valid options after selecting payer: ${payerName}`);
      }
    }).toPass({ timeout });
  }

  /**
   * Synchronize group state across multiple users by refreshing pages and waiting for updates.
   * This replaces manual reload() calls scattered throughout multi-user tests.
   * Auto-navigates users to the group page if they're not already there.
   */
  async synchronizeMultiUserState(pages: Array<{ page: any; groupDetailPage: any; userName?: string }>, expectedMemberCount: number, groupId: string): Promise<void> {
    const targetGroupUrl = `/groups/${groupId}`;
    
    // Navigate all users to the specific group
    for (let i = 0; i < pages.length; i++) {
      const { page, userName } = pages[i];
      const userIdentifier = userName || `User ${i + 1}`;
      
      await page.goto(targetGroupUrl);
      await page.waitForLoadState('domcontentloaded');
      
      // Check current URL after navigation
      const currentUrl = page.url();
      
      // Check if we got redirected to 404
      if (currentUrl.includes('/404')) {
        throw new Error(`${userIdentifier} was redirected to 404 page. Group access denied or group doesn't exist.`);
      }
      
      // If not on 404, check if we're on the dashboard (another redirect case)
      if (currentUrl.includes('/dashboard')) {
        throw new Error(`${userIdentifier} was redirected to dashboard. Expected ${targetGroupUrl}, but got: ${currentUrl}`);
      }

      await this.sanityCheckPageUrl(page.url(), targetGroupUrl, userIdentifier, page);
    }
    
    // Wait for all pages to show correct member count
    for (let i = 0; i < pages.length; i++) {
      const { page, groupDetailPage, userName } = pages[i];
      const userIdentifier = userName || `User ${i + 1}`;

      await this.sanityCheckPageUrl(page.url(), targetGroupUrl, userIdentifier, page);
      
      try {
        await groupDetailPage.waitForMemberCount(expectedMemberCount);
      } catch (error) {
        throw new Error(`${userIdentifier} failed waiting for member count: ${error}`);
      }

      await this.sanityCheckPageUrl(page.url(), targetGroupUrl, userIdentifier, page);
    }
    
    // Wait for balances section to load on all pages
    for (let i = 0; i < pages.length; i++) {
      const { page, groupDetailPage, userName } = pages[i];
      const userIdentifier = userName || `User ${i + 1}`;

      await this.sanityCheckPageUrl(page.url(), targetGroupUrl, userIdentifier, page);
      
      try {
        await groupDetailPage.waitForBalancesToLoad(groupId);
      } catch (error) {
        // Take screenshot on failure
        const sanitizedUserName = userName ? userName.replace(/\s+/g, '-') : `user-${i + 1}`;
        await page.screenshot({ 
          path: `playwright-report/ad-hoc/balance-load-failure-${sanitizedUserName}-${Date.now()}.png`,
          fullPage: false 
        });
        throw new Error(`${userIdentifier} failed waiting for balances to load: ${error}`);
      }

      await this.sanityCheckPageUrl(page.url(), targetGroupUrl, userIdentifier, page);
    }
  }

  private async sanityCheckPageUrl(currentUrl: string, targetGroupUrl: string, userName: string, page: any) {
    // Assert we're actually on the group page
    if (!currentUrl.includes(targetGroupUrl)) {
      // Take screenshot before throwing error
      const sanitizedUserName = userName.replace(/\s+/g, '-');
      await page.screenshot({
        path: `playwright-report/ad-hoc/navigation-failure-${sanitizedUserName}-${Date.now()}.png`,
        fullPage: false
      });
      throw new Error(`Navigation failed for ${userName}. Expected URL to contain ${targetGroupUrl}, but got: ${currentUrl}`);
    }
  }

  /**
   * Verify that settlement appears in history for all provided pages
   */
  async verifySettlementInHistory(pages: Array<{ page: any }>, settlementNote: string): Promise<void> {
    for (const { page } of pages) {
      const showHistoryButton = page.getByRole('button', { name: 'Show History' });
      await this.clickButton(showHistoryButton, { buttonName: 'Show History' });
      await expect(page.getByText(new RegExp(settlementNote, 'i'))).toBeVisible();
      await page.keyboard.press('Escape');
    }
  }

  /**
   * Verify debt amount in balance section across multiple pages
   */
  async verifyDebtAcrossPages(pages: Array<{ page: any; groupDetailPage: any }>, debtorName: string, creditorName: string, amount?: string): Promise<void> {
    for (const { page } of pages) {
      const balancesSection = page.locator('.bg-white').filter({ 
        has: page.getByRole('heading', { name: 'Balances' }) 
      }).first();
      
      // UI now uses arrow notation: "User A → User B" instead of "owes"
      const debtText = balancesSection.getByText(`${debtorName} → ${creditorName}`)
        .or(balancesSection.getByText(`${debtorName} owes ${creditorName}`));
      await expect(debtText).toBeVisible();
      
      if (amount) {
        // Find the debt amount that's specifically associated with this debt relationship
        // Look for the amount within the same container as the debt message
        const debtRow = balancesSection.locator('div').filter({ 
          hasText: new RegExp(`${debtorName}.*→.*${creditorName}|${debtorName}.*owes.*${creditorName}`) 
        });
        await expect(debtRow.locator('.text-red-600').filter({ hasText: amount }).first()).toBeVisible();
      }
    }
  }

  /**
   * Verify expense appears on all provided pages
   */
  async verifyExpenseAcrossPages(pages: Array<{ page: any }>, expenseDescription: string, expenseAmount?: string): Promise<void> {
    for (const { page } of pages) {
      await expect(page.getByText(expenseDescription)).toBeVisible();
      if (expenseAmount) {
        await expect(page.getByText(expenseAmount)).toBeVisible();
      }
    }
  }

  /**
   * Create expense and synchronize across multiple users
   */
  async addExpenseAndSync(
    expense: ExpenseData, 
    pages: Array<{ page: any; groupDetailPage: any; userName?: string }>,
    expectedMemberCount: number,
    groupId: string
  ): Promise<void> {
    await this.addExpense(expense);
    await this.synchronizeMultiUserState(pages, expectedMemberCount, groupId);
  }

  /**
   * Record settlement and synchronize across multiple users
   */
  async recordSettlementAndSync(
    settlementOptions: {
      payerName: string;
      payeeName: string; 
      amount: string;
      note: string;
    },
    pages: Array<{ page: any; groupDetailPage: any; userName?: string }>,
    expectedMemberCount: number,
    groupId: string
  ): Promise<void> {
    await this.recordSettlementByUser(settlementOptions);
    await this.synchronizeMultiUserState(pages, expectedMemberCount, groupId);
  }

  /**
   * Record settlement by user display name - more reliable than index-based selection
   */
  async recordSettlementByUser(options: {
    payerName: string;  // Display name of who paid
    payeeName: string;  // Display name of who received payment
    amount: string;
    note: string;
  }): Promise<void> {
    // Click settle up button
    const settleButton = this.page.getByRole('button', { name: /settle up/i });
    await this.clickButton(settleButton, { buttonName: 'Settle with payment' });
    
    // Wait for modal
    const modal = this.page.getByRole('dialog');
    await expect(modal).toBeVisible();
    
    // Fill form with display name-based selection
    const payerSelect = modal.getByRole('combobox', { name: /who paid/i });
    const payeeSelect = modal.getByRole('combobox', { name: /who received the payment/i });
    // Amount input is now a text input with inputMode="decimal" instead of type="number"
    const amountInput = modal.locator('input[inputMode="decimal"]').first();
    const noteInput = modal.getByRole('textbox', { name: /note/i });
    
    // Wait for payer dropdown to be populated with user data
    await this.waitForDropdownOptions(payerSelect);
    
    // Select by display name text - more reliable than value since we don't have real Firebase UIDs
    // Find options that contain the display names
    const payerOptions = await payerSelect.locator('option').all();
    let payerValue = '';
    for (const option of payerOptions) {
      const text = await option.textContent();
      const value = await option.getAttribute('value');
      if (text && text.includes(options.payerName)) {
        payerValue = value || '';
        break;
      }
    }
    
    if (!payerValue) {
      throw new Error(`Could not find payer in dropdown. Looking for: ${options.payerName}`);
    }
    
    await payerSelect.selectOption(payerValue);
    
    // Wait for payee dropdown to update dynamically after payer selection
    await this.waitForPayeeDropdownUpdate(payeeSelect, options.payerName);
    
    const payeeOptions = await payeeSelect.locator('option').all();
    let payeeValue = '';
    for (const option of payeeOptions) {
      const text = await option.textContent();
      const value = await option.getAttribute('value');
      if (text && text.includes(options.payeeName)) {
        payeeValue = value || '';
        break;
      }
    }
    
    if (!payeeValue) {
      throw new Error(`Could not find payee in dropdown. Looking for: ${options.payeeName}`);
    }
    
    await payeeSelect.selectOption(payeeValue);
    await this.fillPreactInput(amountInput, options.amount);
    await this.fillPreactInput(noteInput, options.note);
    
    // Submit
    const submitButton = modal.getByRole('button', { name: /record payment/i });
    await expect(submitButton).toBeEnabled();
    // Check button is enabled before clicking (provides better error messages)
    await this.clickButton(submitButton, { buttonName: 'Record Payment' });
    
    // Wait for modal to close with increased timeout for settlement processing
    await expect(modal).not.toBeVisible({ timeout: 5000 });
    
    // Wait for settlement processing to complete
    await this.page.waitForLoadState('networkidle');
    
    // Wait for settlement to be processed
    await this.page.waitForLoadState('domcontentloaded');
  }

  /**
   * New getter methods using centralized constants
   */
  
  // Headings
  getExpensesHeading() {
    return this.page.getByRole(ARIA_ROLES.HEADING, { name: HEADINGS.EXPENSES });
  }

  // Buttons
  getSettleUpButton() {
    return this.page.getByRole(ARIA_ROLES.BUTTON, { name: BUTTON_TEXTS.SETTLE_UP });
  }

  getShowHistoryButton() {
    return this.page.getByRole(ARIA_ROLES.BUTTON, { name: BUTTON_TEXTS.SHOW_HISTORY });
  }


  // Modal and form elements
  getSettlementModal() {
    return this.page.getByRole(ARIA_ROLES.DIALOG);
  }

  getSettlementAmountInput() {
    // Amount input is now a text input with inputMode="decimal" instead of type="number"
    return this.page.getByRole(ARIA_ROLES.DIALOG).locator('input[inputMode="decimal"]').first();
  }

  getPayerSelect() {
    return this.page.getByRole(ARIA_ROLES.COMBOBOX, { name: FORM_LABELS.WHO_PAID });
  }

  getPayeeSelect() {
    return this.page.getByRole(ARIA_ROLES.COMBOBOX, { name: FORM_LABELS.WHO_RECEIVED_PAYMENT });
  }

  getNoExpensesText() {
    return this.page.getByText(MESSAGES.NO_EXPENSES_YET);
  }

  getLoadingBalancesText() {
    return this.page.getByText(MESSAGES.LOADING_BALANCES);
  }

  // Utility method for member count
  getMemberCountText(count: number) {
    const memberText = count === 1 ? 'member' : 'members';
    return this.page.getByText(`${count} ${memberText}`);
  }

  // Utility method for currency amounts
  getCurrencyAmount(amount: string) {
    return this.page.getByText(`$${amount}`);
  }

  /**
   * Shares the group and waits for another user to join.
   * This encapsulates the entire share/join flow to avoid code duplication.
   * Optimized for fast timeouts and reliable share link extraction.
   * 
   * @param joinerPage - The Page object for the user who will join the group
   * @returns The share link URL
   */
  async shareGroupAndWaitForJoin(joinerPage: any): Promise<string> {
    // Get the share link from the modal
    const shareLink = await this.getShareLink();
    
    // Have the second user navigate to share link and join with fast timeout
    await joinerPage.goto(shareLink);
    await joinerPage.waitForLoadState('domcontentloaded');
    
    // Click join button with fast timeout
    const joinButton = joinerPage.getByRole('button', { name: /join group/i });
    await joinButton.waitFor({ state: 'visible', timeout: 1000 });
    await this.clickButton(joinButton, { buttonName: 'Join Group' });
    
    // Wait for navigation with reasonable timeout
    await joinerPage.waitForURL(/\/groups\/[a-zA-Z0-9]+$/, { timeout: 3000 });
    
    // Refresh the original page to see updated members
    await this.page.reload();
    await this.page.waitForLoadState('domcontentloaded');
    
    return shareLink;
  }

  // ==============================
  // ADDITIONAL METHODS TO FIX SELECTOR VIOLATIONS
  // ==============================

  /**
   * Gets the "Split between" text element
   * Used in advanced-splitting tests
   */
  getSplitBetweenText() {
    return this.page.getByText('Split between');
  }

  /**
   * Gets the balances section using the complex locator
   * This replaces repeated complex locator chains in tests
   */
  getBalancesSection() {
    return this.page.locator('.bg-white').filter({ 
      has: this.page.getByRole('heading', { name: 'Balances' }) 
    }).first();
  }

  /**
   * Gets any text element - centralizes getByText calls
   */
  getTextElement(text: string | RegExp) {
    return this.page.getByText(text);
  }

  /**
   * Gets the delete button for an expense
   */
  getExpenseDeleteButton() {
    return this.page.getByRole('button', { name: /delete/i });
  }

  /**
   * Gets the confirmation delete button (second delete button in dialog)
   */
  getDeleteConfirmButton() {
    return this.page.getByRole('button', { name: 'Delete' }).nth(1);
  }

  /**
   * Clicks on an expense by its description to view details
   */
  async clickExpenseToView(description: string) {
    const expense = this.getExpenseByDescription(description);
    // Note: Expense item is not a button but a clickable element
    await expense.click();
    await this.page.waitForLoadState('domcontentloaded');
  }

  /**
   * Deletes an expense with confirmation
   */
  async deleteExpense() {
    const deleteButton = this.getExpenseDeleteButton();
    await this.clickButton(deleteButton, { buttonName: 'Delete Expense' });
    
    // Confirm deletion
    const confirmButton = this.getDeleteConfirmButton();
    await this.clickButton(confirmButton, { buttonName: 'Confirm Delete' });
    
    // Wait for deletion to complete
    await this.page.waitForLoadState('domcontentloaded');
  }
    /**
     * Gets the share link from the group page.
   * Assumes the app works perfectly - no retries or workarounds.
   */
  async getShareLink(): Promise<string> {
    // Click share button
    const shareButton = this.getShareButton();
    await expect(shareButton).toBeVisible();
    await expect(shareButton).toBeEnabled();
    await shareButton.click();

    // Wait for modal to appear
    const dialog = this.page.getByRole('dialog');
    await expect(dialog).toBeVisible();
    
    // Wait for loading spinner to disappear if present
    const loadingSpinner = dialog.locator('.animate-spin');
    if (await loadingSpinner.count() > 0) {
      await expect(loadingSpinner).not.toBeVisible();
    }
    
    // Get the share link
    const shareLinkInput = this.getShareLinkInput();
    await expect(shareLinkInput).toBeVisible();
    const shareLink = await shareLinkInput.inputValue();
    
    // Close modal
    await this.page.keyboard.press('Escape');
    
    if (!shareLink || !shareLink.includes('/join?')) {
      throw new Error(`Invalid share link received: ${shareLink}`);
    }

    return shareLink;
  }

  /**
   * Navigates to a share link and handles the join process reliably.
   * This method integrates with the new JoinGroupPage for better error handling.
   */
  async navigateToShareLink(shareLink: string): Promise<void> {
    await this.page.goto(shareLink);
    await this.page.waitForLoadState('domcontentloaded');
  }

  /**
   * Gets the show history button
   */
  getHistoryButton() {
    return this.page.getByRole('button', { name: 'Show History' });
  }

  /**
   * Opens the history modal
   */
  async openHistory() {
    const historyButton = this.getHistoryButton();
    await this.clickButton(historyButton, { buttonName: 'Show History' });
  }

  /**
   * Gets debt information from balances section
   */
  getDebtInfo(debtorName: string, creditorName: string) {
    const balancesSection = this.getBalancesSection();
    // UI now uses arrow notation: "User A → User B" instead of "owes"
    return balancesSection.getByText(`${debtorName} → ${creditorName}`)
      .or(balancesSection.getByText(`${debtorName} owes ${creditorName}`));
  }

  /**
   * Gets the admin badge element specifically.
   * This targets the small badge text, not the group heading or description.
   */
  getAdminBadge() {
    // Target the admin badge which is typically a small text element with specific styling
    // Use exact match and look for the element with the smallest font size (text-xs class)
    return this.page.locator('.text-xs').filter({ hasText: 'Admin' }).first();
  }

  // ==============================
  // ADDITIONAL METHODS FOR TEST REFACTORING
  // ==============================

  /**
   * Count all "All settled up!" elements in the DOM
   */
  async getAllSettledUpElementsCount(): Promise<number> {
    return await this.page.getByText('All settled up!').count();
  }

  /**
   * Get the main section of the page
   */
  getMainSection() {
    return this.page.getByRole('main');
  }
    /**
     * Get the amount input field (for expense or settlement forms)
   */
  getAmountInput() {
    return this.page.getByPlaceholder('0.00');
  }

  /**
   * Get the expense description input field
   */
  getDescriptionInput() {
    return this.page.getByPlaceholder('What was this expense for?');
  }


  /**
   * Get the split options card (contains checkboxes for split selection)
   */
  getSplitOptionsCard() {
    const splitHeading = this.getSplitBetweenHeading();
    // Navigate up to the containing card
    return splitHeading.locator('..').locator('..');
  }

  /**
   * Get the first checkbox in split options
   */
  getSplitOptionsFirstCheckbox() {
    const splitCard = this.getSplitOptionsCard();
    return splitCard.locator('input[type="checkbox"]').first();
  }

  /**
   * Check if a user name is visible in split options
   */
  async isUserInSplitOptions(userName: string): Promise<boolean> {
    const splitCard = this.getSplitOptionsCard();
    return await splitCard.getByText(userName).isVisible();
  }

  /**
   * Get member count text element (e.g., "1 member" or "3 members")
   */
  getMemberCountElement() {
    return this.page.getByText(/\d+ member/i);
  }

  /**
   * Calculate exact debt amount for equal split
   * @param totalAmount - Total expense amount
   * @param numberOfPeople - Number of people splitting
   * @returns The amount each person owes, rounded to 2 decimal places
   */
  calculateEqualSplitDebt(totalAmount: number, numberOfPeople: number): string {
    const debtPerPerson = totalAmount / numberOfPeople;
    return debtPerPerson.toFixed(2);
  }

  /**
   * Get the settle up button (already exists but adding for clarity)
   */
  getSettleUpButtonDirect() {
    return this.page.getByRole('button', { name: /settle up/i });
  }

  /**
   * Get the settlement dialog/modal
   */
  getSettlementDialog() {
    return this.page.getByRole('dialog');
  }

  /**
   * Get the settlement amount input (spinbutton)
   */
  getSettlementAmountSpinbutton() {
    return this.page.getByRole('spinbutton', { name: /amount/i });
  }

  /**
   * Get a specific input by its minimum value attribute
   */
  getInputWithMinValue(minValue: string) {
    return this.page.locator(`input[type="number"][step="0.01"][min="${minValue}"]`);
  }

  /**
   * Close modal or dialog with Escape key
   */
  async closeModalWithEscape(): Promise<void> {
    await this.page.keyboard.press('Escape');
  }

  /**
   * Verify expense is visible for the current user
   */
  async verifyExpenseVisible(description: string): Promise<void> {
    await expect(this.getExpenseByDescription(description)).toBeVisible();
  }

  /**
   * Get settlement payment history entry by note
   */
  getSettlementHistoryEntry(note: string) {
    return this.page.getByText(new RegExp(note, 'i'));
  }

  /**
   * Verify settlement is in history
   */
  async verifySettlementInHistoryVisible(note: string): Promise<void> {
    await expect(this.getSettlementHistoryEntry(note)).toBeVisible();
  }

  /**
   * Open settlement history modal and verify content
   */
  async openHistoryAndVerifySettlement(settlementText: string | RegExp): Promise<void> {
    const showHistoryButton = this.getShowHistoryButton();
    await this.clickButton(showHistoryButton, { buttonName: 'Show History' });
    
    // Wait for settlement history modal content to be rendered and verify it's visible
    await expect(this.page.locator('div').filter({ hasText: settlementText }).first()).toBeVisible();
  }

  /**
   * Get balances section with specific context (for multi-page tests)
   */
  getBalancesSectionByContext() {
    return this.page.locator('.bg-white').filter({
      has: this.page.getByRole('heading', { name: 'Balances' })
    }).first();
  }

  /**
   * Verify debt relationship and amount in balances section
   */
  async verifyDebtRelationship(debtorName: string, creditorName: string, amount: string): Promise<void> {
    const balancesSection = this.getBalancesSectionByContext();
    await expect(balancesSection.getByText(`${debtorName} → ${creditorName}`)).toBeVisible();
    await expect(balancesSection.locator('.text-red-600').filter({ hasText: amount })).toBeVisible();
  }

  /**
   * Get currency amount text locator
   */
  getCurrencyAmountText(amount: string) {
    return this.page.getByText(`$${amount}`);
  }

  /**
   * Verify currency amount is visible
   */
  async verifyCurrencyAmountVisible(amount: string): Promise<void> {
    await expect(this.getCurrencyAmountText(amount)).toBeVisible();
  }

}<|MERGE_RESOLUTION|>--- conflicted
+++ resolved
@@ -464,24 +464,6 @@
       timeout,
       intervals: [100, 200, 300, 400, 500, 1000]
     });
-<<<<<<< HEAD
-=======
-    
-    // Use nth(0) to get the first occurrence
-    const settledText = this.page.getByText('All settled up!').nth(0);
-    
-    // Try to make it visible by expanding the Balances section
-    const balancesHeading = this.getBalancesHeading();
-    if (await balancesHeading.isVisible()) {
-      // Click to expand if collapsed
-      await balancesHeading.click();
-      // Wait for expansion animation to complete
-      await this.page.waitForLoadState('domcontentloaded')
-    }
-    
-    // Now the text should be visible
-    await expect(settledText).toBeVisible({ timeout: 2000 });
->>>>>>> 38f8178c
   }
 
   /**
