import { signal } from '@preact/signals';
import type { AuthStore, User } from '../../types/auth';
import { mapFirebaseUser } from '../../types/auth';
import { firebaseService } from '../firebase';
import { apiClient } from '../apiClient';
import { USER_ID_KEY } from '../../constants';
import { logError } from '../../utils/browser-logger';
import { AuthErrors } from '@shared/shared-types';
import { groupsStore } from './groups-store';
import { groupDetailStore } from './group-detail-store';
import { themeStore } from './theme-store';

// Signals for auth state
const userSignal = signal<User | null>(null);
const loadingSignal = signal<boolean>(true);
const errorSignal = signal<string | null>(null);
const initializedSignal = signal<boolean>(false);

class AuthStoreImpl implements AuthStore {
  // State getters
  get user() { return userSignal.value; }
  get loading() { return loadingSignal.value; }
  get error() { return errorSignal.value; }
  get initialized() { return initializedSignal.value; }

  // Token refresh management
  private refreshPromise: Promise<string> | null = null;
  private refreshTimer: NodeJS.Timeout | null = null;

  private constructor() {
    // Private constructor - use static create() method instead
  }

  static async create(): Promise<AuthStoreImpl> {
    const store = new AuthStoreImpl();
    await store.initializeAuth();
    return store;
  }

  private async initializeAuth() {
    try {
      await firebaseService.initialize();
      
      // Set up auth state listener
      firebaseService.onAuthStateChanged(async (firebaseUser) => {
        if (firebaseUser) {
          const user = mapFirebaseUser(firebaseUser);
          userSignal.value = user;
          
          // Apply user's theme colors
          themeStore.updateCurrentUserTheme(user);
          
          // Get and store ID token for API authentication
          try {
            const idToken = await firebaseUser.getIdToken();
            apiClient.setAuthToken(idToken);
            localStorage.setItem(USER_ID_KEY, firebaseUser.uid);
            
            // Schedule token refresh
            this.scheduleNextRefresh(idToken);
          } catch (error) {
            logError('Failed to get ID token', error);
          }
        } else {
          userSignal.value = null;
          apiClient.setAuthToken(null);
          localStorage.removeItem(USER_ID_KEY);
          
          // Clear all stores when user becomes null (logout or session expired)
          groupsStore.reset();
          groupDetailStore.reset();
<<<<<<< HEAD
          
          // Clean up token refresh
          this.cleanup();
=======
          themeStore.reset();
>>>>>>> e1bd32b9
        }
        loadingSignal.value = false;
        initializedSignal.value = true;
      });
      
    } catch (error) {
      errorSignal.value = error instanceof Error ? error.message : 'Auth initialization failed';
      loadingSignal.value = false;
      initializedSignal.value = true;
    }
  }

  async login(email: string, password: string): Promise<void> {
    loadingSignal.value = true;
    errorSignal.value = null;

    try {
      const userCredential = await firebaseService.signInWithEmailAndPassword(email, password);
      
      // Get ID token for API authentication
      const idToken = await userCredential.user.getIdToken();
      apiClient.setAuthToken(idToken);
      localStorage.setItem(USER_ID_KEY, userCredential.user.uid);
      
      // Schedule token refresh
      this.scheduleNextRefresh(idToken);
      
      // User state will be updated by onAuthStateChanged listener
    } catch (error: any) {
      errorSignal.value = this.getAuthErrorMessage(error);
      throw error;
    } finally {
      loadingSignal.value = false;
    }
  }

  async register(email: string, password: string, displayName: string, termsAccepted: boolean = true, cookiePolicyAccepted: boolean = true): Promise<void> {
    loadingSignal.value = true;
    errorSignal.value = null;

    try {
      // Use server-side registration which creates both Firebase Auth user and Firestore document
      await apiClient.register(email, password, displayName, termsAccepted, cookiePolicyAccepted);
      
      // Now sign in the user to get the Firebase Auth state
      await this.login(email, password);
      
      // User state will be updated by onAuthStateChanged listener
    } catch (error: any) {
      errorSignal.value = this.getAuthErrorMessage(error);
      throw error;
    } finally {
      loadingSignal.value = false;
    }
  }

  async logout(): Promise<void> {
    loadingSignal.value = true;
    errorSignal.value = null;

    try {
      await firebaseService.signOut();
      apiClient.setAuthToken(null);
      localStorage.removeItem(USER_ID_KEY);
      
      // Clear all store data on logout
      groupsStore.reset();
      groupDetailStore.reset();
      themeStore.reset();
      
      // Clean up token refresh
      this.cleanup();
      
      // User state will be updated by onAuthStateChanged listener
    } catch (error: any) {
      errorSignal.value = this.getAuthErrorMessage(error);
      throw error;
    } finally {
      loadingSignal.value = false;
    }
  }

  async resetPassword(email: string): Promise<void> {
    errorSignal.value = null;

    try {
      await firebaseService.sendPasswordResetEmail(email);
    } catch (error: any) {
      errorSignal.value = this.getAuthErrorMessage(error);
      throw error;
    }
  }

  clearError(): void {
    errorSignal.value = null;
  }

  async refreshAuthToken(): Promise<string> {
    // Deduplicate concurrent refresh requests
    if (this.refreshPromise) {
      return this.refreshPromise;
    }
    
    this.refreshPromise = this.performTokenRefresh();
    
    try {
      const token = await this.refreshPromise;
      return token;
    } finally {
      this.refreshPromise = null;
    }
  }
  
  private async performTokenRefresh(): Promise<string> {
    const firebaseAuth = firebaseService.getAuth();
    const currentUser = firebaseAuth.currentUser;
    
    if (!currentUser) {
      throw new Error('No authenticated user');
    }
    
    try {
      const freshToken = await currentUser.getIdToken(true); // Force refresh
      apiClient.setAuthToken(freshToken);
      this.scheduleNextRefresh(freshToken);
      return freshToken;
    } catch (error) {
      logError('Token refresh failed', error);
      throw error;
    }
  }
  
  private scheduleNextRefresh(token: string): void {
    // Clear existing timer
    if (this.refreshTimer) {
      clearTimeout(this.refreshTimer);
    }
    
    try {
      // Decode token to get expiration (basic JWT decode)
      const payload = JSON.parse(atob(token.split('.')[1]));
      const expiresAt = payload.exp * 1000; // Convert to milliseconds
      const now = Date.now();
      const timeUntilExpiry = expiresAt - now;
      
      // Refresh 5 minutes before expiration
      const refreshIn = Math.max(0, timeUntilExpiry - (5 * 60 * 1000));
      
      this.refreshTimer = setTimeout(() => {
        this.refreshAuthToken().catch(error => {
          logError('Scheduled token refresh failed', error);
        });
      }, refreshIn);
    } catch (error) {
      // Fallback to 50-minute refresh if decode fails
      this.refreshTimer = setTimeout(() => {
        this.refreshAuthToken().catch(error => {
          logError('Scheduled token refresh failed', error);
        });
      }, 50 * 60 * 1000);
    }
  }
  
  private cleanup(): void {
    if (this.refreshTimer) {
      clearTimeout(this.refreshTimer);
      this.refreshTimer = null;
    }
    this.refreshPromise = null;
  }

  private getAuthErrorMessage(error: any): string {
    // Handle API errors from our backend (e.g., EMAIL_EXISTS)
    if (error?.code === AuthErrors.EMAIL_EXISTS_CODE) {
      return 'This email is already registered.';
    }
    
    // Handle Firebase Auth errors
    if (error?.code) {
      switch (error.code) {
        case 'auth/user-not-found':
        case 'auth/wrong-password':
          return 'Invalid email or password.';
        case AuthErrors.EMAIL_EXISTS:
          return 'This email is already registered.';
        case 'auth/weak-password':
          return 'Password is too weak. Please use at least 6 characters.';
        case 'auth/invalid-email':
          return 'Please enter a valid email address.';
        case 'auth/too-many-requests':
          return 'Too many failed attempts. Please try again later.';
        case 'auth/network-request-failed':
          return 'Network error. Please check your connection.';
        default:
          return error.message || 'An authentication error occurred.';
      }
    }
    return error?.message || 'An unexpected error occurred.';
  }
}

// Singleton instance promise
let authStoreInstance: Promise<AuthStoreImpl> | null = null;

export const createAuthStore = async (): Promise<AuthStoreImpl> => {
  return await AuthStoreImpl.create();
};

export const getAuthStore = (): Promise<AuthStoreImpl> => {
  if (!authStoreInstance) {
    authStoreInstance = AuthStoreImpl.create();
  }
  return authStoreInstance;
};<|MERGE_RESOLUTION|>--- conflicted
+++ resolved
@@ -69,13 +69,10 @@
           // Clear all stores when user becomes null (logout or session expired)
           groupsStore.reset();
           groupDetailStore.reset();
-<<<<<<< HEAD
+          themeStore.reset();
           
           // Clean up token refresh
           this.cleanup();
-=======
-          themeStore.reset();
->>>>>>> e1bd32b9
         }
         loadingSignal.value = false;
         initializedSignal.value = true;
