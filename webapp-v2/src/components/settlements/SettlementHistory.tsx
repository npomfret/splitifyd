import { useEffect, useState } from 'preact/hooks';
import { LoadingSpinner, ConfirmDialog } from '../ui';
import { useAuthRequired } from '@/app/hooks/useAuthRequired.ts';
import { enhancedGroupDetailStore } from '@/app/stores/group-detail-store-enhanced.ts';
import { apiClient } from '@/app/apiClient.ts';
import type { SettlementListItem } from '@shared/shared-types.ts';
import { PencilIcon, TrashIcon } from '@heroicons/react/24/outline';

interface SettlementHistoryProps {
    groupId: string;
    userId?: string;
    limit?: number;
    onEditSettlement?: (settlement: SettlementListItem) => void;
}

<<<<<<< HEAD
export function SettlementHistory({ groupId, userId, limit = 10, onEditSettlement }: SettlementHistoryProps) {
=======
export function SettlementHistory({ groupId, userId }: SettlementHistoryProps) {
>>>>>>> 2b01a8f2
    const authStore = useAuthRequired();
    const currentUser = authStore.user;
    const [settlementToDelete, setSettlementToDelete] = useState<SettlementListItem | null>(null);
    const [isDeleting, setIsDeleting] = useState(false);

    // Use store state
    const settlements = enhancedGroupDetailStore.settlements;
    const isLoading = enhancedGroupDetailStore.loadingSettlements;
    const hasMore = enhancedGroupDetailStore.hasMoreSettlements;

    useEffect(() => {
        // Always load settlements when component mounts or parameters change
        // This ensures we have fresh data when the history modal opens
        if (groupId) {
            enhancedGroupDetailStore.fetchSettlements(undefined, userId);
        }
    }, [groupId, userId]);

    const formatDate = (dateString: string): string => {
        const date = new Date(dateString);
        const today = new Date();
        const yesterday = new Date(today);
        yesterday.setDate(yesterday.getDate() - 1);

        if (date.toDateString() === today.toDateString()) {
            return 'Today';
        } else if (date.toDateString() === yesterday.toDateString()) {
            return 'Yesterday';
        } else {
            return date.toLocaleDateString('en-US', {
                month: 'short',
                day: 'numeric',
                year: date.getFullYear() !== today.getFullYear() ? 'numeric' : undefined,
            });
        }
    };

    const formatAmount = (amount: number): string => {
        return new Intl.NumberFormat('en-US', {
            style: 'currency',
            currency: 'USD',
        }).format(amount);
    };

    const handleDeleteClick = (settlement: SettlementListItem) => {
        setSettlementToDelete(settlement);
    };

    const handleConfirmDelete = async () => {
        if (!settlementToDelete) return;

        setIsDeleting(true);
        try {
            await apiClient.deleteSettlement(settlementToDelete.id);
            await enhancedGroupDetailStore.loadGroup(groupId);
            await enhancedGroupDetailStore.fetchSettlements();
            setSettlementToDelete(null);
        } catch (error) {
            console.error('Failed to delete settlement:', error);
        } finally {
            setIsDeleting(false);
        }
    };

    const handleCancelDelete = () => {
        setSettlementToDelete(null);
    };

    if (isLoading && settlements.length === 0) {
        return (
            <div class="flex justify-center items-center py-8">
                <LoadingSpinner />
            </div>
        );
    }

    // Remove error handling - the store manages errors now

    if (settlements.length === 0) {
        return (
            <div class="text-center py-8">
                <svg class="mx-auto h-12 w-12 text-gray-400" fill="none" stroke="currentColor" viewBox="0 0 24 24">
                    <path
                        stroke-linecap="round"
                        stroke-linejoin="round"
                        stroke-width="2"
                        d="M12 8c-1.657 0-3 .895-3 2s1.343 2 3 2 3 .895 3 2-1.343 2-3 2m0-8c1.11 0 2.08.402 2.599 1M12 8V7m0 1v8m0 0v1m0-1c-1.11 0-2.08-.402-2.599-1M21 12a9 9 0 11-18 0 9 9 0 0118 0z"
                    />
                </svg>
                <p class="mt-2 text-sm text-gray-500">No payments recorded yet</p>
            </div>
        );
    }

    return (
        <div class="space-y-3">
            {settlements.map((settlement) => {
                const isCurrentUserPayer = settlement.payer.uid === currentUser?.uid;
                const isCurrentUserPayee = settlement.payee.uid === currentUser?.uid;

                return (
                    <div key={settlement.id} class="p-4 bg-white border border-gray-200 rounded-lg hover:shadow-sm transition-shadow">
                        <div class="flex justify-between items-start">
                            <div class="flex-1">
                                <p class="text-sm font-medium text-gray-900">
                                    <span class="font-semibold">{settlement.payer.displayName}</span>
                                    {' → '}
                                    <span class="font-semibold">{settlement.payee.displayName}</span>
                                </p>

                                {settlement.note && <p class="mt-1 text-sm text-gray-500">{settlement.note}</p>}

                                <p class="mt-1 text-xs text-gray-400">{formatDate(settlement.date)}</p>
                            </div>

                            <div class="flex items-start gap-2 ml-4">
                                <div class="text-right">
                                    <p class={`text-lg font-bold ${isCurrentUserPayee ? 'text-green-600' : isCurrentUserPayer ? 'text-gray-700' : 'text-gray-600'}`}>
                                        {isCurrentUserPayee && '+'}
                                        {formatAmount(settlement.amount)}
                                    </p>
                                </div>
                                
                                <div class="flex gap-1">
                                    {onEditSettlement && (
                                        <button
                                            onClick={() => onEditSettlement(settlement)}
                                            class="p-1 text-gray-400 hover:text-blue-600 transition-colors"
                                            title="Edit payment"
                                        >
                                            <PencilIcon class="h-4 w-4" />
                                        </button>
                                    )}
                                    <button
                                        onClick={() => handleDeleteClick(settlement)}
                                        class="p-1 text-gray-400 hover:text-red-600 transition-colors"
                                        title="Delete payment"
                                    >
                                        <TrashIcon class="h-4 w-4" />
                                    </button>
                                </div>
                            </div>
                        </div>
                    </div>
                );
            })}

            {hasMore && (
                <div class="text-center pt-4">
                    <button
                        onClick={() => enhancedGroupDetailStore.loadMoreSettlements()}
                        disabled={isLoading}
                        class="px-4 py-2 text-sm text-blue-600 hover:text-blue-700 font-medium disabled:opacity-50"
                    >
                        {isLoading ? 'Loading...' : 'Load more'}
                    </button>
                </div>
            )}

            {settlementToDelete && (
                <ConfirmDialog
                    isOpen={!!settlementToDelete}
                    title="Delete Payment"
                    message={`Are you sure you want to delete this payment of ${formatAmount(settlementToDelete.amount)} from ${settlementToDelete.payer.displayName} to ${settlementToDelete.payee.displayName}? This action cannot be undone.`}
                    confirmText="Delete"
                    cancelText="Cancel"
                    onConfirm={handleConfirmDelete}
                    onCancel={handleCancelDelete}
                    loading={isDeleting}
                />
            )}
        </div>
    );
}<|MERGE_RESOLUTION|>--- conflicted
+++ resolved
@@ -13,11 +13,7 @@
     onEditSettlement?: (settlement: SettlementListItem) => void;
 }
 
-<<<<<<< HEAD
 export function SettlementHistory({ groupId, userId, limit = 10, onEditSettlement }: SettlementHistoryProps) {
-=======
-export function SettlementHistory({ groupId, userId }: SettlementHistoryProps) {
->>>>>>> 2b01a8f2
     const authStore = useAuthRequired();
     const currentUser = authStore.user;
     const [settlementToDelete, setSettlementToDelete] = useState<SettlementListItem | null>(null);
