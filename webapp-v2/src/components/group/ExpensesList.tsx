import { Card } from '../ui/Card';
import { Stack } from '../ui/Stack';
import { Button } from '../ui/Button';
import { ExpenseItem } from './ExpenseItem';
import type { ExpenseData, User } from '@shared/types/webapp-shared-types';

interface ExpensesListProps {
  expenses: ExpenseData[];
<<<<<<< HEAD
  members?: User[];
=======
  members: User[];
>>>>>>> e35bca6f
  hasMore: boolean;
  loading: boolean;
  onLoadMore: () => void;
  onExpenseClick?: (expense: ExpenseData) => void;
}

export function ExpensesList({ 
  expenses, 
<<<<<<< HEAD
  members = [],
=======
  members,
>>>>>>> e35bca6f
  hasMore, 
  loading, 
  onLoadMore, 
  onExpenseClick 
}: ExpensesListProps) {
  return (
    <Card className="p-6">
      <h2 className="text-lg font-semibold mb-4">Expenses</h2>
      {expenses.length === 0 ? (
        <p className="text-gray-600">No expenses yet. Add one to get started!</p>
      ) : (
        <Stack spacing="md">
          {expenses.map((expense) => (
            <ExpenseItem 
              key={expense.id} 
<<<<<<< HEAD
              expense={expense} 
=======
              expense={expense}
>>>>>>> e35bca6f
              members={members}
              onClick={onExpenseClick}
            />
          ))}
          
          {hasMore && (
            <Button
              variant="ghost"
              onClick={onLoadMore}
              disabled={loading}
              className="w-full"
            >
              {loading ? 'Loading...' : 'Load More'}
            </Button>
          )}
        </Stack>
      )}
    </Card>
  );
}<|MERGE_RESOLUTION|>--- conflicted
+++ resolved
@@ -6,11 +6,7 @@
 
 interface ExpensesListProps {
   expenses: ExpenseData[];
-<<<<<<< HEAD
-  members?: User[];
-=======
   members: User[];
->>>>>>> e35bca6f
   hasMore: boolean;
   loading: boolean;
   onLoadMore: () => void;
@@ -19,11 +15,7 @@
 
 export function ExpensesList({ 
   expenses, 
-<<<<<<< HEAD
-  members = [],
-=======
   members,
->>>>>>> e35bca6f
   hasMore, 
   loading, 
   onLoadMore, 
@@ -39,11 +31,7 @@
           {expenses.map((expense) => (
             <ExpenseItem 
               key={expense.id} 
-<<<<<<< HEAD
-              expense={expense} 
-=======
               expense={expense}
->>>>>>> e35bca6f
               members={members}
               onClick={onExpenseClick}
             />
