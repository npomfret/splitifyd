--- conflicted
+++ resolved
@@ -10,13 +10,8 @@
   onAddExpense?: (groupId: string) => void;
 }
 
-<<<<<<< HEAD
 export function GroupsList({ onCreateGroup, onInvite, onAddExpense }: GroupsListProps) {
-  if (enhancedGroupsStore.loading && !enhancedGroupsStore.initialized) {
-=======
-export function GroupsList({ onCreateGroup }: GroupsListProps) {
   if (groupsStore.loading && !groupsStore.initialized) {
->>>>>>> e1bd32b9
     return (
       <div class="flex items-center justify-center py-8">
         <LoadingSpinner />
